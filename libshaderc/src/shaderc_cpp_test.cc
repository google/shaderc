// Copyright 2015 The Shaderc Authors. All rights reserved.
//
// Licensed under the Apache License, Version 2.0 (the "License");
// you may not use this file except in compliance with the License.
// You may obtain a copy of the License at
//
//     http://www.apache.org/licenses/LICENSE-2.0
//
// Unless required by applicable law or agreed to in writing, software
// distributed under the License is distributed on an "AS IS" BASIS,
// WITHOUT WARRANTIES OR CONDITIONS OF ANY KIND, either express or implied.
// See the License for the specific language governing permissions and
// limitations under the License.

#include "shaderc.hpp"

#include <gmock/gmock.h>
#include <gtest/gtest.h>
#include <memory>
#include <thread>

#include "SPIRV/spirv.hpp"

namespace {

using testing::Each;
using testing::HasSubstr;

const char kMinimalShader[] = "void main(){}";
const std::string kMinimalShaderWithMacro =
    "#define E main\n"
    "void E(){}\n";
const std::string kDeprecatedAttributeShader =
    "#version 130\n"
    "attribute float x;\n"
    "void main() {}\n";
const std::string kMinimalUnknownVersionShader =
    "#version 550\n"
    "void main() {}\n";

TEST(CppInterface, MultipleCalls) {
  shaderc::Compiler compiler1, compiler2, compiler3;
  EXPECT_TRUE(compiler1.IsValid());
  EXPECT_TRUE(compiler2.IsValid());
  EXPECT_TRUE(compiler3.IsValid());
}

TEST(CppInterface, MultipleThreadsInitializing) {
  std::unique_ptr<shaderc::Compiler> compiler1;
  std::unique_ptr<shaderc::Compiler> compiler2;
  std::unique_ptr<shaderc::Compiler> compiler3;
  std::thread t1([&compiler1]() {
    compiler1 = std::unique_ptr<shaderc::Compiler>(new shaderc::Compiler());
  });
  std::thread t2([&compiler2]() {
    compiler2 = std::unique_ptr<shaderc::Compiler>(new shaderc::Compiler());
  });
  std::thread t3([&compiler3]() {
    compiler3 = std::unique_ptr<shaderc::Compiler>(new shaderc::Compiler());
  });
  t1.join();
  t2.join();
  t3.join();
  EXPECT_TRUE(compiler1->IsValid());
  EXPECT_TRUE(compiler2->IsValid());
  EXPECT_TRUE(compiler3->IsValid());
}

// Compiles a shader and returns true on success, false on failure.
bool CompilationSuccess(const shaderc::Compiler& compiler,
                        const std::string& shader, shaderc_shader_kind kind) {
  return compiler.CompileGlslToSpv(shader.c_str(), shader.length(), kind)
      .GetSuccess();
}

// Compiles a shader and returns true if the result is valid SPIR-V.
bool CompilesToValidSpv(const shaderc::Compiler& compiler,
                        const std::string& shader, shaderc_shader_kind kind) {
  shaderc::SpvModule result = compiler.CompileGlslToSpv(shader, kind);
  if (!result.GetSuccess()) return false;
  size_t length = result.GetLength();
  if (length < 20) return false;
  const uint32_t* bytes =
      static_cast<const uint32_t*>(static_cast<const void*>(result.GetData()));
  return bytes[0] == spv::MagicNumber;
}

// Compiles a shader with the given options and returns true if the result is
// valid SPIR-V.
bool CompilesToValidSpv(const shaderc::Compiler& compiler,
                        const std::string& shader, shaderc_shader_kind kind,
                        const shaderc::CompileOptions& options) {
  shaderc::SpvModule result = compiler.CompileGlslToSpv(shader, kind, options);
  if (!result.GetSuccess()) return false;
  size_t length = result.GetLength();
  if (length < 20) return false;
  const uint32_t* bytes =
      static_cast<const uint32_t*>(static_cast<const void*>(result.GetData()));
  return bytes[0] == spv::MagicNumber;
}

TEST(CppInterface, CompilerMoves) {
  shaderc::Compiler compiler;
  ASSERT_TRUE(compiler.IsValid());
  shaderc::Compiler compiler2(std::move(compiler));
  ASSERT_FALSE(compiler.IsValid());
  ASSERT_TRUE(compiler2.IsValid());
}

TEST(CppInterface, EmptyString) {
  shaderc::Compiler compiler;
  ASSERT_TRUE(compiler.IsValid());
  EXPECT_FALSE(CompilationSuccess(compiler, "", shaderc_glsl_vertex_shader));
  EXPECT_FALSE(CompilationSuccess(compiler, "", shaderc_glsl_fragment_shader));
}

TEST(CppInterface, ModuleMoves) {
  shaderc::Compiler compiler;
  ASSERT_TRUE(compiler.IsValid());
  shaderc::SpvModule result =
      compiler.CompileGlslToSpv(kMinimalShader, shaderc_glsl_vertex_shader);
  EXPECT_TRUE(result.GetSuccess());
  shaderc::SpvModule result2(std::move(result));
  EXPECT_FALSE(result.GetSuccess());
  EXPECT_TRUE(result2.GetSuccess());
}

TEST(CppInterface, GarbageString) {
  shaderc::Compiler compiler;
  ASSERT_TRUE(compiler.IsValid());
  EXPECT_FALSE(
      CompilationSuccess(compiler, "jfalkds", shaderc_glsl_vertex_shader));
  EXPECT_FALSE(
      CompilationSuccess(compiler, "jfalkds", shaderc_glsl_fragment_shader));
}

TEST(CppInterface, MinimalShader) {
  shaderc::Compiler compiler;
  ASSERT_TRUE(compiler.IsValid());
  EXPECT_TRUE(
      CompilesToValidSpv(compiler, kMinimalShader, shaderc_glsl_vertex_shader));
  EXPECT_TRUE(CompilesToValidSpv(compiler, kMinimalShader,
                                 shaderc_glsl_fragment_shader));
}

TEST(CppInterface, BasicOptions) {
  shaderc::Compiler compiler;
  shaderc::CompileOptions options;
  ASSERT_TRUE(compiler.IsValid());
  EXPECT_TRUE(CompilesToValidSpv(compiler, kMinimalShader,
                                 shaderc_glsl_vertex_shader, options));
  EXPECT_TRUE(CompilesToValidSpv(compiler, kMinimalShader,
                                 shaderc_glsl_fragment_shader, options));
}

TEST(CppInterface, CopiedOptions) {
  shaderc::Compiler compiler;
  shaderc::CompileOptions options;
  ASSERT_TRUE(compiler.IsValid());
  EXPECT_TRUE(CompilesToValidSpv(compiler, kMinimalShader,
                                 shaderc_glsl_vertex_shader, options));
  shaderc::CompileOptions copied_options(options);
  EXPECT_TRUE(CompilesToValidSpv(compiler, kMinimalShader,
                                 shaderc_glsl_fragment_shader, copied_options));
}

TEST(CppInterface, MovedOptions) {
  shaderc::Compiler compiler;
  shaderc::CompileOptions options;
  ASSERT_TRUE(compiler.IsValid());
  EXPECT_TRUE(CompilesToValidSpv(compiler, kMinimalShader,
                                 shaderc_glsl_vertex_shader, options));
  shaderc::CompileOptions copied_options(std::move(options));
  EXPECT_TRUE(CompilesToValidSpv(compiler, kMinimalShader,
                                 shaderc_glsl_fragment_shader, copied_options));
}

TEST(CppInterface, StdAndCString) {
  shaderc::Compiler compiler;
  ASSERT_TRUE(compiler.IsValid());
  shaderc::SpvModule result1 = compiler.CompileGlslToSpv(
      kMinimalShader, strlen(kMinimalShader), shaderc_glsl_fragment_shader);
  shaderc::SpvModule result2 = compiler.CompileGlslToSpv(
      std::string(kMinimalShader), shaderc_glsl_fragment_shader);
  EXPECT_TRUE(result1.GetSuccess());
  EXPECT_TRUE(result2.GetSuccess());
  EXPECT_EQ(result1.GetLength(), result2.GetLength());
  EXPECT_EQ(std::vector<char>(result1.GetData(),
                              result1.GetData() + result1.GetLength()),
            std::vector<char>(result2.GetData(),
                              result2.GetData() + result2.GetLength()));
}

TEST(CppInterface, ErrorsReported) {
  shaderc::Compiler compiler;
  ASSERT_TRUE(compiler.IsValid());
  shaderc::SpvModule result = compiler.CompileGlslToSpv(
      "int f(){return wrongname;}", shaderc_glsl_vertex_shader);
  ASSERT_FALSE(result.GetSuccess());
  EXPECT_THAT(result.GetErrorMessage(), HasSubstr("wrongname"));
}

TEST(CppInterface, MultipleThreadsCalling) {
  shaderc::Compiler compiler;
  ASSERT_TRUE(compiler.IsValid());
  bool results[10];
  std::vector<std::thread> threads;
  for (auto& r : results) {
    threads.emplace_back([&compiler, &r]() {
      r = CompilationSuccess(compiler, kMinimalShader,
                             shaderc_glsl_vertex_shader);
    });
  }
  for (auto& t : threads) {
    t.join();
  }
  EXPECT_THAT(results, Each(true));
}

TEST(CppInterface, AccessorsOnNullModule) {
  shaderc::SpvModule result(nullptr);
  EXPECT_FALSE(result.GetSuccess());
  EXPECT_EQ(std::string(), result.GetErrorMessage());
  EXPECT_EQ(std::string(), result.GetData());
  EXPECT_EQ(0u, result.GetLength());
}

TEST(CppInterface, MacroCompileOptions) {
  shaderc::Compiler compiler;
  shaderc::CompileOptions options;
  options.AddMacroDefinition("E", "main");
  const std::string kMinimalExpandedShader = "void E(){}";
  const std::string kMinimalDoubleExpandedShader = "F E(){}";
  EXPECT_TRUE(compiler.CompileGlslToSpv(kMinimalExpandedShader,
                                        shaderc_glsl_vertex_shader, options)
                  .GetSuccess());

  shaderc::CompileOptions cloned_options(options);
  // The simplest should still compile with the cloned options.
  EXPECT_TRUE(compiler.CompileGlslToSpv(kMinimalExpandedShader,
                                        shaderc_glsl_vertex_shader,
                                        cloned_options)
                  .GetSuccess());

  EXPECT_FALSE(compiler.CompileGlslToSpv(kMinimalDoubleExpandedShader,
                                         shaderc_glsl_vertex_shader,
                                         cloned_options)
                   .GetSuccess());

  cloned_options.AddMacroDefinition("F", "void");
  // This should still not work with the original options.
  EXPECT_FALSE(compiler.CompileGlslToSpv(kMinimalDoubleExpandedShader,
                                         shaderc_glsl_vertex_shader, options)
                   .GetSuccess());
  // This should work with the cloned options that have the additional
  // parameter.
  EXPECT_TRUE(compiler.CompileGlslToSpv(kMinimalDoubleExpandedShader,
                                        shaderc_glsl_vertex_shader,
                                        cloned_options)
                  .GetSuccess());
}

TEST(CppInterface, DisassemblyOption) {
  shaderc::Compiler compiler;
  shaderc::CompileOptions options;
  options.SetDisassemblyMode();
  shaderc::SpvModule result = compiler.CompileGlslToSpv(
      kMinimalShader, shaderc_glsl_vertex_shader, options);
  EXPECT_TRUE(result.GetSuccess());
  // This should work with both the glslang native disassembly format and the
  // SPIR-V Tools assembly format.
  EXPECT_THAT(result.GetData(), HasSubstr("Capability Shader"));
  EXPECT_THAT(result.GetData(), HasSubstr("MemoryModel"));

  shaderc::CompileOptions cloned_options(options);
  shaderc::SpvModule result_from_cloned_options = compiler.CompileGlslToSpv(
      kMinimalShader, shaderc_glsl_vertex_shader, cloned_options);
  EXPECT_TRUE(result_from_cloned_options.GetSuccess());
  // The mode should be carried into any clone of the original option object.
  EXPECT_THAT(result_from_cloned_options.GetData(),
              HasSubstr("Capability Shader"));
  EXPECT_THAT(result_from_cloned_options.GetData(), HasSubstr("MemoryModel"));
}

TEST(CppInterface, PreprocessingOnlyOption) {
  shaderc::Compiler compiler;
  shaderc::CompileOptions options;
  options.SetPreprocessingOnlyMode();
  shaderc::SpvModule result = compiler.CompileGlslToSpv(
      kMinimalShaderWithMacro, shaderc_glsl_vertex_shader, options);
  EXPECT_TRUE(result.GetSuccess());
  EXPECT_THAT(result.GetData(), HasSubstr("void main(){ }"));

  const std::string kMinimalShaderCloneOption =
      "#define E_CLONE_OPTION main\n"
      "void E_CLONE_OPTION(){}\n";
  shaderc::CompileOptions cloned_options(options);
  shaderc::SpvModule result_from_cloned_options = compiler.CompileGlslToSpv(
      kMinimalShaderCloneOption, shaderc_glsl_vertex_shader, cloned_options);
  EXPECT_TRUE(result_from_cloned_options.GetSuccess());
  EXPECT_THAT(result_from_cloned_options.GetData(),
              HasSubstr("void main(){ }"));
}

TEST(CppInterface, PreprocessingOnlyModeFirstOverridesDisassemblyMode) {
  shaderc::Compiler compiler;
  // Sets preprocessing only mode first, then sets disassembly mode.
  // Preprocessing only mode should override disassembly mode.
  shaderc::CompileOptions options_preprocessing_mode_first;
  options_preprocessing_mode_first.SetPreprocessingOnlyMode();
  options_preprocessing_mode_first.SetDisassemblyMode();
  shaderc::SpvModule result_preprocessing_mode_first =
      compiler.CompileGlslToSpv(kMinimalShaderWithMacro,
                                shaderc_glsl_vertex_shader,
                                options_preprocessing_mode_first);
  EXPECT_TRUE(result_preprocessing_mode_first.GetSuccess());
  EXPECT_THAT(result_preprocessing_mode_first.GetData(),
              HasSubstr("void main(){ }"));
}

TEST(CppInterface, PreprocessingOnlyModeSecondOverridesDisassemblyMode) {
  shaderc::Compiler compiler;
  // Sets disassembly mode first, then preprocessing only mode.
  // Preprocessing only mode should still override disassembly mode.
  shaderc::CompileOptions options_disassembly_mode_first;
  options_disassembly_mode_first.SetDisassemblyMode();
  options_disassembly_mode_first.SetPreprocessingOnlyMode();
  shaderc::SpvModule result_disassembly_mode_first = compiler.CompileGlslToSpv(
      kMinimalShaderWithMacro, shaderc_glsl_vertex_shader,
      options_disassembly_mode_first);
  EXPECT_TRUE(result_disassembly_mode_first.GetSuccess());
  EXPECT_THAT(result_disassembly_mode_first.GetData(),
              HasSubstr("void main(){ }"));
}

TEST(CppInterface, WarningsOnLine) {
  shaderc::Compiler compiler;
  shaderc::CompileOptions options;
  // By default the compiler will emit a warning on line 2 complaining
  // that 'float' is a deprecated attribute in version 130.
  const shaderc::SpvModule result_warnings_on_line = compiler.CompileGlslToSpv(
      kDeprecatedAttributeShader, shaderc_glsl_vertex_shader, options);
  EXPECT_TRUE(result_warnings_on_line.GetSuccess());
  EXPECT_THAT(
      result_warnings_on_line.GetErrorMessage(),
      HasSubstr(":2: warning: attribute deprecated in version 130; may be "
                "removed in future release\n"));
}

TEST(CppInterface, SuppressWarningsOnLine) {
  shaderc::Compiler compiler;
  shaderc::CompileOptions options_suppress_warnings;
  // Sets the compiler to suppress warnings, so that the deprecated attribute
  // warning won't be emitted.
  options_suppress_warnings.SetSuppressWarnings();
  const shaderc::SpvModule result_suppress_warnings_on_line =
      compiler.CompileGlslToSpv(kDeprecatedAttributeShader,
                                shaderc_glsl_vertex_shader,
                                options_suppress_warnings);
  EXPECT_TRUE(result_suppress_warnings_on_line.GetSuccess());
  EXPECT_EQ("", result_suppress_warnings_on_line.GetErrorMessage());

  shaderc::CompileOptions cloned_options(options_suppress_warnings);
  // The mode should be carried into any clone of the original option object.
<<<<<<< HEAD
  const shaderc::SpvModule result_cloned_options = compiler.CompileGlslToSpv(
      kDeprecatedAttributeShader, shaderc_glsl_vertex_shader, cloned_options);
=======
  const shaderc::SpvModule result_cloned_options =
      compiler.CompileGlslToSpv(kDeprecatedAttributeShader,
                                shaderc_glsl_vertex_shader,
                                cloned_options);
>>>>>>> bd9e7ba9
  EXPECT_TRUE(result_cloned_options.GetSuccess());
  EXPECT_EQ("", result_cloned_options.GetErrorMessage());
}

TEST(CppInterface, GlobalWarnings) {
  shaderc::Compiler compiler;
  shaderc::CompileOptions options;
  // By default the compiler will emit a warning as version 550 is an unknown
  // version.
  const shaderc::SpvModule result_warnings_on_line = compiler.CompileGlslToSpv(
      kMinimalUnknownVersionShader, shaderc_glsl_vertex_shader, options);
  EXPECT_TRUE(result_warnings_on_line.GetSuccess());
  EXPECT_THAT(result_warnings_on_line.GetErrorMessage(),
              HasSubstr("warning: version 550 is unknown.\n"));
}

TEST(CppInterface, SuppressGlobalWarnings) {
  shaderc::Compiler compiler;
  shaderc::CompileOptions options_suppress_warnings;
  // Sets the compiler to suppress warnings, so that the unknown version warning
  // won't be emitted.
  options_suppress_warnings.SetSuppressWarnings();
  const shaderc::SpvModule result_suppress_warnings_on_line =
      compiler.CompileGlslToSpv(kMinimalUnknownVersionShader,
                                shaderc_glsl_vertex_shader,
                                options_suppress_warnings);
  EXPECT_TRUE(result_suppress_warnings_on_line.GetSuccess());
  EXPECT_EQ("", result_suppress_warnings_on_line.GetErrorMessage());

  shaderc::CompileOptions cloned_options(options_suppress_warnings);
  // The mode should be carried into any clone of the original option object.
<<<<<<< HEAD
  const shaderc::SpvModule result_cloned_options = compiler.CompileGlslToSpv(
      kMinimalUnknownVersionShader, shaderc_glsl_vertex_shader, cloned_options);
=======
  const shaderc::SpvModule result_cloned_options =
      compiler.CompileGlslToSpv(kMinimalUnknownVersionShader,
                                shaderc_glsl_vertex_shader,
                                cloned_options);
>>>>>>> bd9e7ba9
  EXPECT_TRUE(result_cloned_options.GetSuccess());
  EXPECT_EQ("", result_cloned_options.GetErrorMessage());
}

TEST(CppInterface, TargetEnvCompileOptions) {
  shaderc::Compiler compiler;
  shaderc::CompileOptions options;

  // Test shader compilation which requires opengl compatibility environment
  options.SetTargetEnvironment(shaderc_target_env_opengl_compat, 0);
  const std::string kGlslShader =
    R"(#version 100
       uniform highp sampler2D tex;
       void main() {
         gl_FragColor = texture2D(tex, vec2(0.0,0.0));
       }
  )";

  EXPECT_TRUE(compiler.CompileGlslToSpv(kGlslShader,
                                        shaderc_glsl_fragment_shader,
                                        options)
                  .GetSuccess());
}

}  // anonymous namespace<|MERGE_RESOLUTION|>--- conflicted
+++ resolved
@@ -362,15 +362,10 @@
 
   shaderc::CompileOptions cloned_options(options_suppress_warnings);
   // The mode should be carried into any clone of the original option object.
-<<<<<<< HEAD
-  const shaderc::SpvModule result_cloned_options = compiler.CompileGlslToSpv(
-      kDeprecatedAttributeShader, shaderc_glsl_vertex_shader, cloned_options);
-=======
   const shaderc::SpvModule result_cloned_options =
       compiler.CompileGlslToSpv(kDeprecatedAttributeShader,
                                 shaderc_glsl_vertex_shader,
                                 cloned_options);
->>>>>>> bd9e7ba9
   EXPECT_TRUE(result_cloned_options.GetSuccess());
   EXPECT_EQ("", result_cloned_options.GetErrorMessage());
 }
@@ -402,15 +397,10 @@
 
   shaderc::CompileOptions cloned_options(options_suppress_warnings);
   // The mode should be carried into any clone of the original option object.
-<<<<<<< HEAD
-  const shaderc::SpvModule result_cloned_options = compiler.CompileGlslToSpv(
-      kMinimalUnknownVersionShader, shaderc_glsl_vertex_shader, cloned_options);
-=======
   const shaderc::SpvModule result_cloned_options =
       compiler.CompileGlslToSpv(kMinimalUnknownVersionShader,
                                 shaderc_glsl_vertex_shader,
                                 cloned_options);
->>>>>>> bd9e7ba9
   EXPECT_TRUE(result_cloned_options.GetSuccess());
   EXPECT_EQ("", result_cloned_options.GetErrorMessage());
 }
