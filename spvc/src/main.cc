--- conflicted
+++ resolved
@@ -89,58 +89,6 @@
 )";
 }
 
-<<<<<<< HEAD
-=======
-// TODO(bug 652): factor out with glslc
-// Gets the option argument for the option at *index in argv in a way consistent
-// with clang/gcc. On success, returns true and writes the parsed argument into
-// *option_argument. Returns false if any errors occur. After calling this
-// function, *index will be the index of the last command line argument
-// consumed.
-bool GetOptionArgument(int argc, char** argv, int* index,
-                       const std::string& option,
-                       string_piece* option_argument) {
-  const string_piece arg = argv[*index];
-  assert(arg.starts_with(option));
-  if (arg.size() != option.size()) {
-    *option_argument = arg.substr(option.size());
-    return true;
-  }
-  if (option.back() == '=') {
-    *option_argument = "";
-    return true;
-  }
-  if (++(*index) >= argc)
-    return false;
-  *option_argument = argv[*index];
-  return true;
-
-}
-
-// TODO(bug 652): factor out with glslc
-// Parses the given string as a number of the specified type.  Returns true
-// if parsing succeeded, and stores the parsed value via |value|.
-bool ParseUint32(const std::string& str, uint32_t* value) {
-  std::istringstream iss(str);
-
-  iss >> std::setbase(0);
-  iss >> *value;
-
-  // We should have read something.
-  bool ok = !str.empty() && !iss.bad();
-  // It should have been all the text.
-  ok = ok && iss.eof();
-  // It should have been in range.
-  ok = ok && !iss.fail();
-
-  // Work around a bugs in various C++ standard libraries.
-  // Count any negative number as an error, including "-0".
-  ok = ok && (str[0] != '-');
-
-  return ok;
-}
-
->>>>>>> d0298a36
 const char kBuildVersion[] = ""
     // TODO(bug 653): #include "build-version.inc"
     ;
@@ -278,7 +226,7 @@
       GetOptionArgument(argc, argv, &i,
                         "--msl-discrete-descriptor-set=", &descriptor_str);
       uint32_t descriptor_num;
-      if (!ParseUint32(descriptor_str.str(), &descriptor_num)) {
+      if (!shaderc_util::ParseUint32(descriptor_str.str(), &descriptor_num)) {
         std::cerr << "spvc: error: invalid value '" << descriptor_str
                   << "' in --msl-discrete-descriptor-set=" << std::endl;
         return 1;
