--- conflicted
+++ resolved
@@ -353,18 +353,11 @@
   }
 
   // Set spirv_cross decoration (added for HLSL support in Dawn)
-<<<<<<< HEAD
-  // Given an |id|, |decoration| and |argument|, the decoration flag on the id is
-  // set Assuming |id| is valid.
-  shaderc_compilation_status SetDecoration( uint32_t id,
-      shaderc_spvc_decoration decoration, uint32_t argument){
-=======
   // Given an id, decoration and argument, the decoration flag on the id is set,
   // assuming id is valid.
   shaderc_compilation_status SetDecoration(uint32_t id,
                                            shaderc_spvc_decoration decoration,
                                            uint32_t argument) {
->>>>>>> dadf12a4
     return shaderc_spvc_set_decoration(context_.get(), id, decoration, argument);
   }
 
