--- conflicted
+++ resolved
@@ -333,36 +333,22 @@
                             shaderc_spvc_compilation_result_t result);
 
 // Set spirv_cross decoration (added for HLSL support in Dawn)
-<<<<<<< HEAD
 // Given an |id|, |decoration| and |argument|, the decoration flag on the id
 // is set. Assuming |id| is valid.
 SHADERC_EXPORT shaderc_spvc_status shaderc_spvc_set_decoration(
-=======
-// Given an |id|, |decoration| and |argument|, the decoration flag on the id is
-// set. Assuming |id| is valid.
-SHADERC_EXPORT shaderc_compilation_status shaderc_spvc_set_decoration(
->>>>>>> 2515abb7
     const shaderc_spvc_context_t context, uint32_t id,
     shaderc_spvc_decoration decoration, uint32_t argument);
 
 // Get spirv_cross decoration (added for GLSL API support in Dawn)
 // Given an id and a decoration, result is sent out through |argument|
 // if |id| does not exist, returns an error message.
-<<<<<<< HEAD
 SHADERC_EXPORT shaderc_spvc_status shaderc_spvc_get_decoration(
-=======
-SHADERC_EXPORT shaderc_compilation_status shaderc_spvc_get_decoration(
->>>>>>> 2515abb7
     const shaderc_spvc_context_t context, uint32_t id,
     shaderc_spvc_decoration decoration, uint32_t* argument);
 
 // Unset spirv_cross decoration (added for GLSL API support in Dawn)
 // Given an id and a decoration. Assuming |id| is valid.
-<<<<<<< HEAD
 SHADERC_EXPORT shaderc_spvc_status
-=======
-SHADERC_EXPORT shaderc_compilation_status
->>>>>>> 2515abb7
 shaderc_spvc_unset_decoration(const shaderc_spvc_context_t context, uint32_t id,
                               shaderc_spvc_decoration decoration);
 
@@ -371,7 +357,6 @@
 SHADERC_EXPORT void shaderc_spvc_set_name(const shaderc_spvc_context_t context,
                                           uint32_t id, const char* name);
 
-<<<<<<< HEAD
 // spirv-cross comment:
 // Analyzes all separate image and samplers used from the currently selected
 // entry point, and re-routes them all to a combined image sampler instead.
@@ -388,8 +373,6 @@
 SHADERC_EXPORT void shaderc_spvc_for_each_combined_image_sampler(
     const shaderc_spvc_context_t context, const void* f);
 
-=======
->>>>>>> 2515abb7
 // The following functions, operating on shaderc_spvc_compilation_result_t
 // objects, offer only the basic thread-safety guarantee.
 
