// Copyright 2018 The Shaderc Authors. All rights reserved.
//
// Licensed under the Apache License, Version 2.0 (the "License");
// you may not use this file except in compliance with the License.
// You may obtain a copy of the License at
//
//     http://www.apache.org/licenses/LICENSE-2.0
//
// Unless required by applicable law or agreed to in writing, software
// distributed under the License is distributed on an "AS IS" BASIS,
// WITHOUT WARRANTIES OR CONDITIONS OF ANY KIND, either express or implied.
// See the License for the specific language governing permissions and
// limitations under the License.

#ifndef SHADERC_SPVC_H_
#define SHADERC_SPVC_H_

#ifdef __cplusplus
extern "C" {
#endif

#include <stdbool.h>
#include <stddef.h>
#include <stdint.h>

#include "shaderc/env.h"
#include "shaderc/status.h"
#include "shaderc/visibility.h"

typedef enum {
  shaderc_spvc_msl_platform_ios,
  shaderc_spvc_msl_platform_macos,
} shaderc_spvc_msl_platform;

// An opaque handle to an object that manages all compiler state.
typedef struct shaderc_spvc_context* shaderc_spvc_context_t;

// Create a spvc state handle.  A return of NULL indicates that there was an
// error. Any function operating on a *_context_t must offer the basic
// thread-safety guarantee.
// [http://herbsutter.com/2014/01/13/gotw-95-solution-thread-safety-and-synchronization/]
// That is: concurrent invocation of these functions on DIFFERENT objects needs
// no synchronization; concurrent invocation of these functions on the SAME
// object requires synchronization IF AND ONLY IF some of them take a non-const
// argument.
SHADERC_EXPORT shaderc_spvc_context_t shaderc_spvc_context_create(void);

// Release resources.  After this the handle cannot be used.
SHADERC_EXPORT void shaderc_spvc_context_destroy(
    shaderc_spvc_context_t context);

<<<<<<< HEAD
// DEPRECATED: Old function for destroying state opaque handle.
SHADERC_EXPORT void shaderc_spvc_compiler_release(
    shaderc_spvc_compiler_t compiler);

// Get validation/compilation error or informational messages.
SHADERC_EXPORT const char* shaderc_spvc_context_get_messages(
    const shaderc_spvc_context_t context);

=======
>>>>>>> f7e05c73
// An opaque handle to an object that manages options to a single compilation
// result.
typedef struct shaderc_spvc_compile_options* shaderc_spvc_compile_options_t;

// Creates default compiler options.
// A return of NULL indicates that there was an error initializing the options.
// Any function operating on shaderc_spvc_compile_options_t must offer the
// basic thread-safety guarantee.
SHADERC_EXPORT shaderc_spvc_compile_options_t
shaderc_spvc_compile_options_create(void);

// Returns a copy of the given options.
// If NULL is passed as the parameter the call is the same as
// shaderc_spvc_compile_options_init.
SHADERC_EXPORT shaderc_spvc_compile_options_t
shaderc_spvc_compile_options_clone(
    const shaderc_spvc_compile_options_t options);

// Destroys the compilation options. It is invalid to use the given
// option object in any future calls. It is safe to pass
// NULL to this function, and doing such will have no effect.
SHADERC_EXPORT void shaderc_spvc_compile_options_destroy(
    shaderc_spvc_compile_options_t options);

// Sets the entry point.
SHADERC_EXPORT void shaderc_spvc_compile_options_set_entry_point(
    shaderc_spvc_compile_options_t options, const char* entry_point);

// If true, unused variables will not appear in the output.
SHADERC_EXPORT void shaderc_spvc_compile_options_set_remove_unused_variables(
    shaderc_spvc_compile_options_t options, bool b);

// If true, enable robust buffer access pass in the spirv-opt, meaning:
// Inject code to clamp indexed accesses to buffers and internal
// arrays, providing guarantees satisfying Vulkan's robustBufferAccess rules.
// This is useful when an implementation does not support robust-buffer access
// as a driver option.
SHADERC_EXPORT void shaderc_spvc_compile_options_set_robust_buffer_access_pass(
    shaderc_spvc_compile_options_t options, bool b);

SHADERC_EXPORT  void shaderc_spvc_compile_options_set_emit_line_directives(
    shaderc_spvc_compile_options_t options, bool b);
// Sets the source shader environment, affecting which warnings or errors will
// be issued during validation.
// Default value for environment is Vulkan 1.0.
SHADERC_EXPORT void shaderc_spvc_compile_options_set_source_env(
    shaderc_spvc_compile_options_t options, shaderc_target_env env,
    shaderc_env_version version);

// Sets the target shader environment, if this is different from the source
// environment, then a transform between the environments will be performed if
// possible. Currently only WebGPU <-> Vulkan 1.1 are defined.
// Default value for environment is Vulkan 1.0.
SHADERC_EXPORT void shaderc_spvc_compile_options_set_target_env(
    shaderc_spvc_compile_options_t options, shaderc_target_env env,
    shaderc_env_version version);

// If true, Vulkan GLSL features are used instead of GL-compatible features.
SHADERC_EXPORT void shaderc_spvc_compile_options_set_vulkan_semantics(
    shaderc_spvc_compile_options_t options, bool b);

// If true, gl_PerVertex is explicitly redeclared in vertex, geometry and
// tessellation shaders. The members of gl_PerVertex is determined by which
// built-ins are declared by the shader.
SHADERC_EXPORT void shaderc_spvc_compile_options_set_separate_shader_objects(
    shaderc_spvc_compile_options_t options, bool b);

// Flatten uniform or push constant variable into (i|u)vec4 array.
SHADERC_EXPORT void shaderc_spvc_compile_options_set_flatten_ubo(
    shaderc_spvc_compile_options_t options, bool b);

// Set GLSL language version.  Default is 450 (i.e. 4.5).
SHADERC_EXPORT void shaderc_spvc_compile_options_set_glsl_language_version(
    shaderc_spvc_compile_options_t options, uint32_t version);

// If true, flatten multidimensional arrays, e.g. foo[a][b][c] -> foo[a*b*c].
// Default is false.
SHADERC_EXPORT void
shaderc_spvc_compile_options_set_flatten_multidimensional_arrays(
    shaderc_spvc_compile_options_t options, bool b);

// Force interpretion as ES, or not.  Default is to detect from source.
SHADERC_EXPORT void shaderc_spvc_compile_options_set_es(
    shaderc_spvc_compile_options_t options, bool b);

// If true, emit push constants as uniform buffer objects.  Default is false.
SHADERC_EXPORT void
shaderc_spvc_compile_options_set_glsl_emit_push_constant_as_ubo(
    shaderc_spvc_compile_options_t options, bool b);

// Set MSL language version.  Default is 10200 (i.e. 1.2).
SHADERC_EXPORT void shaderc_spvc_compile_options_set_msl_language_version(
    shaderc_spvc_compile_options_t options, uint32_t version);

// If true, swizzle MSL texture samples.  Default is false.
SHADERC_EXPORT void
shaderc_spvc_compile_options_set_msl_swizzle_texture_samples(
    shaderc_spvc_compile_options_t options, bool b);

// Choose MSL platform.  Default is MacOS.
SHADERC_EXPORT void shaderc_spvc_compile_options_set_msl_platform(
    shaderc_spvc_compile_options_t options, shaderc_spvc_msl_platform platform);

// If true, pad MSL fragment output.  Default is false.
SHADERC_EXPORT void shaderc_spvc_compile_options_set_msl_pad_fragment_output(
    shaderc_spvc_compile_options_t options, bool b);

// If true, capture MSL output to buffer.  Default is false.
SHADERC_EXPORT void shaderc_spvc_compile_options_set_msl_capture(
    shaderc_spvc_compile_options_t options, bool b);

// If true, flip the Y-coord of the built-in "TessCoord."  Default is top left.
SHADERC_EXPORT void shaderc_spvc_compile_options_set_msl_domain_lower_left(
    shaderc_spvc_compile_options_t options, bool b);

// Enable use of MSL 2.0 indirect argument buffers.  Default is not to use them.
SHADERC_EXPORT void shaderc_spvc_compile_options_set_msl_argument_buffers(
    shaderc_spvc_compile_options_t options, bool b);

// When using MSL argument buffers, force "classic" MSL 1.0 binding for the
// given descriptor sets. This corresponds to VK_KHR_push_descriptor in Vulkan.
SHADERC_EXPORT void
shaderc_spvc_compile_options_set_msl_discrete_descriptor_sets(
    shaderc_spvc_compile_options_t options, const uint32_t* descriptors,
    size_t num_descriptors);

// Set HLSL shader model.  Default is 30.
SHADERC_EXPORT void shaderc_spvc_compile_options_set_hlsl_shader_model(
    shaderc_spvc_compile_options_t options, uint32_t model);

// If true, ignore PointSize.  Default is false.
SHADERC_EXPORT void shaderc_spvc_compile_options_set_hlsl_point_size_compat(
    shaderc_spvc_compile_options_t options, bool b);

// If true, ignore PointCoord.  Default is false.
SHADERC_EXPORT void shaderc_spvc_compile_options_set_hlsl_point_coord_compat(
    shaderc_spvc_compile_options_t options, bool b);

// If true (default is false):
//   GLSL: map depth from Vulkan/D3D style to GL style, i.e. [ 0,w] -> [-w,w]
//   MSL : map depth from GL style to Vulkan/D3D style, i.e. [-w,w] -> [ 0,w]
//   HLSL: map depth from GL style to Vulkan/D3D style, i.e. [-w,w] -> [ 0,w]
SHADERC_EXPORT void shaderc_spvc_compile_options_set_fixup_clipspace(
    shaderc_spvc_compile_options_t options, bool b);

// If true invert gl_Position.y or equivalent.  Default is false.
SHADERC_EXPORT void shaderc_spvc_compile_options_set_flip_vert_y(
    shaderc_spvc_compile_options_t options, bool b);

// Set if validation should be performed. Default is true.
SHADERC_EXPORT void shaderc_spvc_compile_options_set_validate(
    shaderc_spvc_compile_options_t options, bool b);

// Set if optimization should be performed. Default is true.
SHADERC_EXPORT void shaderc_spvc_compile_options_set_optimize(
    shaderc_spvc_compile_options_t options, bool b);

// Fill options with given data.  Return amount of data used, or zero
// if not enough data was given.
SHADERC_EXPORT size_t shaderc_spvc_compile_options_set_for_fuzzing(
    shaderc_spvc_compile_options_t options, const uint8_t* data, size_t size);

// An opaque handle to the results of a call to any
// shaderc_spvc_compile_into_*() function.
typedef struct shaderc_spvc_compilation_result*
    shaderc_spvc_compilation_result_t;

// Takes SPIR-V as a sequence of 32-bit words, validates it, then compiles to
// GLSL.
SHADERC_EXPORT shaderc_compilation_status shaderc_spvc_compile_into_glsl(
    const shaderc_spvc_context_t context, const uint32_t* source,
    size_t source_len, shaderc_spvc_compile_options_t options,
    shaderc_spvc_compilation_result_t result);

// Takes SPIR-V as a sequence of 32-bit words, validates it, then compiles to
// HLSL.
SHADERC_EXPORT shaderc_compilation_status shaderc_spvc_compile_into_hlsl(
    const shaderc_spvc_context_t context, const uint32_t* source,
    size_t source_len, shaderc_spvc_compile_options_t options,
    shaderc_spvc_compilation_result_t result);

// Takes SPIR-V as a sequence of 32-bit words, validates it, then compiles to
// MSL.
SHADERC_EXPORT shaderc_compilation_status shaderc_spvc_compile_into_msl(
    const shaderc_spvc_context_t context, const uint32_t* source,
    size_t source_len, shaderc_spvc_compile_options_t options,
    shaderc_spvc_compilation_result_t result);

// Takes SPIR-V as a sequence of 32-bit words, validates it, then compiles to
// Vullkan specific SPIR-V.
SHADERC_EXPORT shaderc_compilation_status shaderc_spvc_compile_into_vulkan(
    const shaderc_spvc_context_t context, const uint32_t* source,
    size_t source_len, shaderc_spvc_compile_options_t options,
    shaderc_spvc_compilation_result_t result);

// The following functions, operating on shaderc_spvc_compilation_result_t
// objects, offer only the basic thread-safety guarantee.

// Creates an instant of compiliation result data structure.
// A return of NULL indicates that there was an error creating the structure.
// Any function operating on shaderc_spvc_compilation_result_t must offer the
// basic thread-safety guarantee.
SHADERC_EXPORT shaderc_spvc_compilation_result_t
shaderc_spvc_result_create(void);

// Destroys the resources held by the result object. It is invalid to use the
// result object for any further operations.
SHADERC_EXPORT void shaderc_spvc_result_destroy(
    shaderc_spvc_compilation_result_t result);

<<<<<<< HEAD
// DEPRECATED: Old function for destroying the result object.
SHADERC_EXPORT void shaderc_spvc_result_release(
    shaderc_spvc_compilation_result_t result);

// DEPRECATED
=======
// Returns the compilation status, indicating whether the compilation succeeded,
// or failed due to some reasons, like invalid shader stage or compilation
// errors.
>>>>>>> f7e05c73
SHADERC_EXPORT shaderc_compilation_status
shaderc_spvc_result_get_status(const shaderc_spvc_compilation_result_t);

// DEPRECATED
SHADERC_EXPORT const char* shaderc_spvc_result_get_messages(
    const shaderc_spvc_compilation_result_t result);

// Get validation/compilation result as a string. This is only supported
// compiling to GLSL, HSL, and MSL.
SHADERC_EXPORT const char* shaderc_spvc_result_get_string_output(
    const shaderc_spvc_compilation_result_t result);

// Get validation/compilation result as a binary buffer. This is only supported
// compiling to Vulkan.
SHADERC_EXPORT const uint32_t* shaderc_spvc_result_get_binary_output(
    const shaderc_spvc_compilation_result_t result);

// Get length of validation/compilation result as a binary buffer. This is only
// supported compiling to Vulkan.
SHADERC_EXPORT uint32_t shaderc_spvc_result_get_binary_length(
    const shaderc_spvc_compilation_result_t result);

#ifdef __cplusplus
}
#endif  // __cplusplus

#endif  // SHADERC_SPVC_H_<|MERGE_RESOLUTION|>--- conflicted
+++ resolved
@@ -49,17 +49,10 @@
 SHADERC_EXPORT void shaderc_spvc_context_destroy(
     shaderc_spvc_context_t context);
 
-<<<<<<< HEAD
-// DEPRECATED: Old function for destroying state opaque handle.
-SHADERC_EXPORT void shaderc_spvc_compiler_release(
-    shaderc_spvc_compiler_t compiler);
-
 // Get validation/compilation error or informational messages.
 SHADERC_EXPORT const char* shaderc_spvc_context_get_messages(
     const shaderc_spvc_context_t context);
 
-=======
->>>>>>> f7e05c73
 // An opaque handle to an object that manages options to a single compilation
 // result.
 typedef struct shaderc_spvc_compile_options* shaderc_spvc_compile_options_t;
@@ -270,17 +263,7 @@
 SHADERC_EXPORT void shaderc_spvc_result_destroy(
     shaderc_spvc_compilation_result_t result);
 
-<<<<<<< HEAD
-// DEPRECATED: Old function for destroying the result object.
-SHADERC_EXPORT void shaderc_spvc_result_release(
-    shaderc_spvc_compilation_result_t result);
-
 // DEPRECATED
-=======
-// Returns the compilation status, indicating whether the compilation succeeded,
-// or failed due to some reasons, like invalid shader stage or compilation
-// errors.
->>>>>>> f7e05c73
 SHADERC_EXPORT shaderc_compilation_status
 shaderc_spvc_result_get_status(const shaderc_spvc_compilation_result_t);
 
