// Copyright 2019 The Shaderc Authors. All rights reserved.
//
// Licensed under the Apache License, Version 2.0 (the "License");
// you may not use this file except in compliance with the License.
// You may obtain a copy of the License at
//
//     http://www.apache.org/licenses/LICENSE-2.0
//
// Unless required by applicable law or agreed to in writing, software
// distributed under the License is distributed on an "AS IS" BASIS,
// WITHOUT WARRANTIES OR CONDITIONS OF ANY KIND, either express or implied.
// See the License for the specific language governing permissions and
// limitations under the License.

#include "spvc_private.h"

#include "spirv-tools/optimizer.hpp"
#include "spvcir_pass.h"

// Originally from libshaderc_utils/exceptions.h, copied here to avoid
// needing to depend on libshaderc_utils and pull in its dependency on
// glslang.
#if (defined(_MSC_VER) && !defined(_CPPUNWIND)) || !defined(__EXCEPTIONS)
#define TRY_IF_EXCEPTIONS_ENABLED
#define CATCH_IF_EXCEPTIONS_ENABLED(X) if (0)
#else
#define TRY_IF_EXCEPTIONS_ENABLED try
#define CATCH_IF_EXCEPTIONS_ENABLED(X) catch (X)
#endif

namespace spvc_private {

spv_target_env get_spv_target_env(shaderc_target_env env,
                                  shaderc_env_version version) {
  switch (env) {
    case shaderc_target_env_opengl:
    case shaderc_target_env_opengl_compat:
      switch (version) {
        case shaderc_env_version_opengl_4_5:
          return SPV_ENV_OPENGL_4_5;
        default:
          break;
      }
      break;
    case shaderc_target_env_vulkan:
      switch (version) {
        case shaderc_env_version_vulkan_1_0:
          return SPV_ENV_VULKAN_1_0;
        case shaderc_env_version_vulkan_1_1:
          return SPV_ENV_VULKAN_1_1;
        default:
          break;
      }

      break;
    case shaderc_target_env_webgpu:
      return SPV_ENV_WEBGPU_0;
    default:
      break;
  }
  return SPV_ENV_VULKAN_1_0;
}

void consume_spirv_tools_message(shaderc_spvc_context* context,
                                 spv_message_level_t level, const char* src,
                                 const spv_position_t& pos,
                                 const char* message) {
  context->messages.append(message);
  context->messages.append("\n");
}

shaderc_spvc_status validate_spirv(shaderc_spvc_context* context,
                                   spv_target_env env, const uint32_t* source,
                                   size_t source_len) {
  spvtools::SpirvTools tools(env);
  if (!tools.IsValid()) {
    context->messages.append("Could not initialize SPIRV-Tools.\n");
    return shaderc_spvc_status_internal_error;
  }

  tools.SetMessageConsumer(std::bind(
      consume_spirv_tools_message, context, std::placeholders::_1,
      std::placeholders::_2, std::placeholders::_3, std::placeholders::_4));

  if (!tools.Validate(source, source_len, spvtools::ValidatorOptions())) {
    context->messages.append("Validation of shader failed.\n");
    return shaderc_spvc_status_validation_error;
  }

  return shaderc_spvc_status_success;
}

shaderc_spvc_status translate_spirv(shaderc_spvc_context* context,
                                    spv_target_env source_env,
                                    spv_target_env target_env,
                                    const uint32_t* source, size_t source_len,
                                    shaderc_spvc_compile_options_t options,
                                    std::vector<uint32_t>* target) {
  if (!target) {
    context->messages.append("null provided for translation destination.\n");
    return shaderc_spvc_status_transformation_error;
  }

  if (source_env == target_env) {
    target->resize(source_len);
    memcpy(target->data(), source, source_len * sizeof(uint32_t));
    return shaderc_spvc_status_success;
  }

  spvtools::Optimizer opt(source_env);
  opt.SetMessageConsumer(std::bind(
      consume_spirv_tools_message, context, std::placeholders::_1,
      std::placeholders::_2, std::placeholders::_3, std::placeholders::_4));

  if (source_env == SPV_ENV_WEBGPU_0 && target_env == SPV_ENV_VULKAN_1_1) {
    opt.RegisterWebGPUToVulkanPasses();
  } else if (source_env == SPV_ENV_VULKAN_1_1 &&
             target_env == SPV_ENV_WEBGPU_0) {
    opt.RegisterVulkanToWebGPUPasses();
  } else {
    context->messages.append(
        "No defined transformation between source and "
        "target execution environments.\n");
    return shaderc_spvc_status_transformation_error;
  }

  if (options->robust_buffer_access_pass) {
    opt.RegisterPass(spvtools::CreateGraphicsRobustAccessPass());
  }

  if (!opt.Run(source, source_len, target)) {
    context->messages.append(
        "Transformations between source and target "
        "execution environments failed.\n");
    return shaderc_spvc_status_transformation_error;
  }

  return shaderc_spvc_status_success;
}

shaderc_spvc_status validate_and_translate_spirv(
    shaderc_spvc_context* context, const uint32_t* source, size_t source_len,
    shaderc_spvc_compile_options_t options, std::vector<uint32_t>* target) {
  shaderc_spvc_status status;
  if (options->validate) {
    status = validate_spirv(context, options->source_env, source, source_len);
    if (status != shaderc_spvc_status_success) {
      context->messages.append("Validation of input source failed.\n");
      return status;
    }
  }

  status = translate_spirv(context, options->source_env, options->target_env,
                           source, source_len, options, target);
  if (status != shaderc_spvc_status_success) return status;

  if (options->validate && (options->source_env != options->target_env)) {
    // Re-run validation on input if actually transformed.
    status = validate_spirv(context, options->target_env, target->data(),
                            target->size());
    if (status != shaderc_spvc_status_success) {
      context->messages.append("Validation of transformed source failed.\n");
      return status;
    }
  }

  return status;
}

shaderc_spvc_status generate_shader(spirv_cross::Compiler* compiler,
                                    shaderc_spvc_compilation_result_t result) {
  TRY_IF_EXCEPTIONS_ENABLED {
    result->string_output = compiler->compile();
    // An exception during compiling would crash (if exceptions off) or jump to
    // the catch block (if exceptions on) so if we're here we know the compile
    // worked.
    return shaderc_spvc_status_success;
  }
  CATCH_IF_EXCEPTIONS_ENABLED(...) {
    return shaderc_spvc_status_compilation_error;
  }
}

shaderc_spvc_status generate_glsl_compiler(
    const shaderc_spvc_context_t context, const uint32_t* source,
    size_t source_len, shaderc_spvc_compile_options_t options) {
  spirv_cross::CompilerGLSL* cross_compiler;
  // spvc IR generation is under development, for now run spirv-cross
  // compiler, unless explicitly requested.
  // TODO (sarahM0): change the default to spvc IR generation when it's done
  if (context->use_spvc_parser) {
    shaderc_spvc_status status;
    spirv_cross::ParsedIR ir;
    status = generate_spvcir(context, &ir, source, source_len, options);
    if (status != shaderc_spvc_status_success) {
      context->messages.append(
          "Transformations between source and target "
          "execution environments failed (spvc-ir-pass).\n");
      return status;
    } else {
      cross_compiler = new (std::nothrow) spirv_cross::CompilerGLSL(ir);
    }
  } else {
    cross_compiler =
        new (std::nothrow) spirv_cross::CompilerGLSL(source, source_len);
  }

  if (!cross_compiler) {
    context->messages.append(
        "Unable to initialize SPIRV-Cross GLSL compiler.\n");
    return shaderc_spvc_status_compilation_error;
  }
  context->cross_compiler.reset(cross_compiler);

  if (options->glsl.version == 0) {
    // no version requested, was one detected in source?
    options->glsl.version = cross_compiler->get_common_options().version;
    if (options->glsl.version == 0) {
      // no version detected in source, use default
      options->glsl.version = DEFAULT_GLSL_VERSION;
    } else {
      // version detected implies ES also detected
      options->glsl.es = cross_compiler->get_common_options().es;
    }
  }

  // Override detected setting, if any.
  if (options->force_es) options->glsl.es = options->forced_es_setting;

  auto entry_points = cross_compiler->get_entry_points_and_stages();
  spv::ExecutionModel model = spv::ExecutionModelMax;
  if (!options->entry_point.empty()) {
    // Make sure there is just one entry point with this name, or the stage is
    // ambiguous.
    uint32_t stage_count = 0;
    for (auto& e : entry_points) {
      if (e.name == options->entry_point) {
        stage_count++;
        model = e.execution_model;
      }
    }

    if (stage_count != 1) {
      context->cross_compiler.reset();
      if (stage_count == 0) {
        context->messages.append("There is no entry point with name: " +
                                 options->entry_point);
      } else {
        context->messages.append(
            "There is more than one entry point with name: " +
            options->entry_point + ". Use --stage.");
      }
      return shaderc_spvc_status_compilation_error;
    }
  }

  if (!options->entry_point.empty()) {
    cross_compiler->set_entry_point(options->entry_point, model);
  }

  if (!options->glsl.vulkan_semantics) {
    uint32_t sampler =
        cross_compiler->build_dummy_sampler_for_combined_images();
    if (sampler) {
      // Set some defaults to make validation happy.
      cross_compiler->set_decoration(sampler, spv::DecorationDescriptorSet, 0);
      cross_compiler->set_decoration(sampler, spv::DecorationBinding, 0);
    }
  }

  spirv_cross::ShaderResources res;
  if (options->remove_unused_variables) {
    auto active = cross_compiler->get_active_interface_variables();
    res = cross_compiler->get_shader_resources(active);
    cross_compiler->set_enabled_interface_variables(move(active));
  } else {
    res = cross_compiler->get_shader_resources();
  }

  if (options->flatten_ubo) {
    for (auto& ubo : res.uniform_buffers)
      cross_compiler->flatten_buffer_block(ubo.id);
    for (auto& ubo : res.push_constant_buffers)
      cross_compiler->flatten_buffer_block(ubo.id);
  }

  if (!options->glsl.vulkan_semantics) {
    cross_compiler->build_combined_image_samplers();

    // if (args.combined_samplers_inherit_bindings)
    //  spirv_cross_util::inherit_combined_sampler_bindings(*compiler);

    // Give the remapped combined samplers new names.
    for (auto& remap : cross_compiler->get_combined_image_samplers()) {
      cross_compiler->set_name(
          remap.combined_id,
          spirv_cross::join("SPIRV_Cross_Combined",
                            cross_compiler->get_name(remap.image_id),
                            cross_compiler->get_name(remap.sampler_id)));
    }
  }

  cross_compiler->set_common_options(options->glsl);

  return shaderc_spvc_status_success;
}

shaderc_spvc_status generate_hlsl_compiler(
    const shaderc_spvc_context_t context, const uint32_t* source,
    size_t source_len, shaderc_spvc_compile_options_t options) {
  spirv_cross::CompilerHLSL* cross_compiler;
  // spvc IR generation is under development, for now run spirv-cross
  // compiler, unless explicitly requested.
  // TODO (sarahM0): change the default to spvc IR generation when it's done
  if (context->use_spvc_parser) {
    shaderc_spvc_status status;
    spirv_cross::ParsedIR ir;
    status = generate_spvcir(context, &ir, source, source_len, options);
    if (status != shaderc_spvc_status_success) {
      context->messages.append(
          "Transformations between source and target "
          "execution environments failed (spvc-ir-pass).\n");
      return status;
    } else {
      cross_compiler = new (std::nothrow) spirv_cross::CompilerHLSL(ir);
    }
  } else {
    cross_compiler =
        new (std::nothrow) spirv_cross::CompilerHLSL(source, source_len);
  }
  if (!cross_compiler) {
    context->messages.append(
        "Unable to initialize SPIRV-Cross HLSL compiler.\n");
    return shaderc_spvc_status_compilation_error;
  }
  context->cross_compiler.reset(cross_compiler);

  cross_compiler->set_common_options(options->glsl);
  cross_compiler->set_hlsl_options(options->hlsl);

  return shaderc_spvc_status_success;
}

shaderc_spvc_status generate_msl_compiler(
    const shaderc_spvc_context_t context, const uint32_t* source,
    size_t source_len, shaderc_spvc_compile_options_t options) {
  spirv_cross::CompilerMSL* cross_compiler;
  // spvc IR generation is under development, for now run spirv-cross
  // compiler, unless explicitly requested.
  // TODO (sarahM0): change the default to spvc IR generation when it's done
  if (context->use_spvc_parser) {
    shaderc_spvc_status status;
    spirv_cross::ParsedIR ir;
    status = generate_spvcir(context, &ir, source, source_len, options);
    if (status != shaderc_spvc_status_success) {
      context->messages.append(
          "Transformations between source and target "
          "execution environments failed (spvc-ir-pass).\n");
      return status;
    } else {
      cross_compiler = new (std::nothrow) spirv_cross::CompilerMSL(ir);
    }
  } else {
    cross_compiler =
        new (std::nothrow) spirv_cross::CompilerMSL(source, source_len);
  }

  if (!cross_compiler) {
    context->messages.append(
        "Unable to initialize SPIRV-Cross MSL compiler.\n");
    return shaderc_spvc_status_compilation_error;
  }
  context->cross_compiler.reset(cross_compiler);

  cross_compiler->set_common_options(options->glsl);
  cross_compiler->set_msl_options(options->msl);
  for (auto i : options->msl_discrete_descriptor_sets)
    cross_compiler->add_discrete_descriptor_set(i);

  return shaderc_spvc_status_success;
}

shaderc_spvc_status generate_vulkan_compiler(
    const shaderc_spvc_context_t context, const uint32_t* source,
    size_t source_len, shaderc_spvc_compile_options_t options) {
  spirv_cross::CompilerReflection* cross_compiler;

  // spvc IR generation is under development, for now run spirv-cross
  // compiler, unless explicitly requested.
  // TODO (sarahM0): change the default to spvc IR generation when it's done
  if (context->use_spvc_parser) {
    spirv_cross::ParsedIR ir;
    shaderc_spvc_status status =
        generate_spvcir(context, &ir, source, source_len, options);
    if (status != shaderc_spvc_status_success) {
      context->messages.append(
          "Transformations between source and target "
          "execution environments failed (spvc-ir-pass).\n");
      return status;
    } else {
      cross_compiler = new (std::nothrow) spirv_cross::CompilerReflection(ir);
    }
  } else {
    cross_compiler =
        new (std::nothrow) spirv_cross::CompilerReflection(source, source_len);
  }

  if (!cross_compiler) {
    context->messages.append(
        "Unable to initialize SPIRV-Cross reflection "
        "compiler.\n");
    return shaderc_spvc_status_compilation_error;
  }
  context->cross_compiler.reset(cross_compiler);

  return shaderc_spvc_status_success;
}

shaderc_spvc_status generate_spvcir(const shaderc_spvc_context_t context,
                                    spirv_cross::ParsedIR* ir,
                                    const uint32_t* source, size_t source_len,
                                    shaderc_spvc_compile_options_t options) {
  if (context->use_spvc_parser) {
    std::vector<uint32_t> binary_output;
    spvtools::Optimizer opt(options->source_env);
    opt.SetMessageConsumer(std::bind(
        consume_spirv_tools_message, context, std::placeholders::_1,
        std::placeholders::_2, std::placeholders::_3, std::placeholders::_4));
    ir->spirv = std::vector<uint32_t>(source, source + source_len);

    opt.RegisterPass(
        spvtools::Optimizer::PassToken(std::unique_ptr<spvtools::opt::Pass>(
            reinterpret_cast<spvtools::opt::Pass*>(
                new spvtools::opt::SpvcIrPass(ir)))));

    if (!opt.Run(source, source_len, &binary_output)) {
      return shaderc_spvc_status_transformation_error;
    }
  }
  return shaderc_spvc_status_success;
}

shaderc_spvc_status shaderc_spvc_decoration_to_spirv_cross_decoration(
    const shaderc_spvc_decoration decoration,
    spv::Decoration* spirv_cross_decoration_ptr) {
  if (!spirv_cross_decoration_ptr) return shaderc_spvc_status_internal_error;

  shaderc_spvc_status status = shaderc_spvc_status_success;

  switch (decoration) {
    case SHADERC_SPVC_DECORATION_SPECID:
      *spirv_cross_decoration_ptr = spv::DecorationSpecId;
      break;
    case SHADERC_SPVC_DECORATION_BLOCK:
      *spirv_cross_decoration_ptr = spv::DecorationBlock;
      break;
    case SHADERC_SPVC_DECORATION_ROWMAJOR:
      *spirv_cross_decoration_ptr = spv::DecorationRowMajor;
      break;
    case SHADERC_SPVC_DECORATION_COLMAJOR:
      *spirv_cross_decoration_ptr = spv::DecorationColMajor;
      break;
    case SHADERC_SPVC_DECORATION_ARRAYSTRIDE:
      *spirv_cross_decoration_ptr = spv::DecorationArrayStride;
      break;
    case SHADERC_SPVC_DECORATION_MATRIXSTRIDE:
      *spirv_cross_decoration_ptr = spv::DecorationMatrixStride;
      break;
    case SHADERC_SPVC_DECORATION_BUILTIN:
      *spirv_cross_decoration_ptr = spv::DecorationBuiltIn;
      break;
    case SHADERC_SPVC_DECORATION_NOPERSPECTIVE:
      *spirv_cross_decoration_ptr = spv::DecorationNoPerspective;
      break;
    case SHADERC_SPVC_DECORATION_FLAT:
      *spirv_cross_decoration_ptr = spv::DecorationFlat;
      break;
    case SHADERC_SPVC_DECORATION_CENTROID:
      *spirv_cross_decoration_ptr = spv::DecorationCentroid;
      break;
    case SHADERC_SPVC_DECORATION_RESTRICT:
      *spirv_cross_decoration_ptr = spv::DecorationRestrict;
      break;
    case SHADERC_SPVC_DECORATION_ALIASED:
      *spirv_cross_decoration_ptr = spv::DecorationAliased;
      break;
    case SHADERC_SPVC_DECORATION_NONWRITABLE:
      *spirv_cross_decoration_ptr = spv::DecorationNonWritable;
      break;
    case SHADERC_SPVC_DECORATION_NONREADABLE:
      *spirv_cross_decoration_ptr = spv::DecorationNonReadable;
      break;
    case SHADERC_SPVC_DECORATION_UNIFORM:
      *spirv_cross_decoration_ptr = spv::DecorationUniform;
      break;
    case SHADERC_SPVC_DECORATION_LOCATION:
      *spirv_cross_decoration_ptr = spv::DecorationLocation;
      break;
    case SHADERC_SPVC_DECORATION_COMPONENT:
      *spirv_cross_decoration_ptr = spv::DecorationComponent;
      break;
    case SHADERC_SPVC_DECORATION_INDEX:
      *spirv_cross_decoration_ptr = spv::DecorationIndex;
      break;
    case SHADERC_SPVC_DECORATION_BINDING:
      *spirv_cross_decoration_ptr = spv::DecorationBinding;
      break;
    case SHADERC_SPVC_DECORATION_DESCRIPTORSET:
      *spirv_cross_decoration_ptr = spv::DecorationDescriptorSet;
      break;
    case SHADERC_SPVC_DECORATION_OFFSET:
      *spirv_cross_decoration_ptr = spv::DecorationOffset;
      break;
    case SHADERC_SPVC_DECORATION_NOCONTRACTION:
      *spirv_cross_decoration_ptr = spv::DecorationNoContraction;
      break;
    default:
      *spirv_cross_decoration_ptr = spv::DecorationMax;
      status = shaderc_spvc_status_internal_error;
      break;
  }
  return status;
}

<<<<<<< HEAD
void spirv_cross_combined_image_samplers_to_shaderc_spvc(
    const spirv_cross::SmallVector<spirv_cross::CombinedImageSampler>&
        spirv_cross_samplers,
    const void* shaderc_spvc_samplers) {
=======
shaderc_compilation_status spirv_cross_combined_image_samplers_to_shaderc_spvc(
    const spirv_cross::SmallVector<spirv_cross::CombinedImageSampler>&
        spirv_cross_samplers,
    const void* shaderc_spvc_samplers) {

  shaderc_compilation_status status = shaderc_compilation_status_success;

>>>>>>> 2515abb7
  auto shaderc_spvc_samplers_cast =
      reinterpret_cast<shaderc_spvc_combined_image_sampler_vector_t>(
          shaderc_spvc_samplers);
  for (auto& s : spirv_cross_samplers) {
    shaderc_spvc_combined_image_sampler_t sv;
    sv.combined_id = s.combined_id;
    sv.image_id = s.image_id;
    sv.sampler_id = s.sampler_id;
    shaderc_spvc_samplers_cast.push_back(sv);
  }
<<<<<<< HEAD
  return;
=======
  return status;
>>>>>>> 2515abb7
}

}  // namespace spvc_private<|MERGE_RESOLUTION|>--- conflicted
+++ resolved
@@ -521,36 +521,4 @@
   }
   return status;
 }
-
-<<<<<<< HEAD
-void spirv_cross_combined_image_samplers_to_shaderc_spvc(
-    const spirv_cross::SmallVector<spirv_cross::CombinedImageSampler>&
-        spirv_cross_samplers,
-    const void* shaderc_spvc_samplers) {
-=======
-shaderc_compilation_status spirv_cross_combined_image_samplers_to_shaderc_spvc(
-    const spirv_cross::SmallVector<spirv_cross::CombinedImageSampler>&
-        spirv_cross_samplers,
-    const void* shaderc_spvc_samplers) {
-
-  shaderc_compilation_status status = shaderc_compilation_status_success;
-
->>>>>>> 2515abb7
-  auto shaderc_spvc_samplers_cast =
-      reinterpret_cast<shaderc_spvc_combined_image_sampler_vector_t>(
-          shaderc_spvc_samplers);
-  for (auto& s : spirv_cross_samplers) {
-    shaderc_spvc_combined_image_sampler_t sv;
-    sv.combined_id = s.combined_id;
-    sv.image_id = s.image_id;
-    sv.sampler_id = s.sampler_id;
-    shaderc_spvc_samplers_cast.push_back(sv);
-  }
-<<<<<<< HEAD
-  return;
-=======
-  return status;
->>>>>>> 2515abb7
-}
-
 }  // namespace spvc_private