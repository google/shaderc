// Copyright 2018 The Shaderc Authors. All rights reserved.
//
// Licensed under the Apache License, Version 2.0 (the "License");
// you may not use this file except in compliance with the License.
// You may obtain a copy of the License at
//
//     http://www.apache.org/licenses/LICENSE-2.0
//
// Unless required by applicable law or agreed to in writing, software
// distributed under the License is distributed on an "AS IS" BASIS,
// WITHOUT WARRANTIES OR CONDITIONS OF ANY KIND, either express or implied.
// See the License for the specific language governing permissions and
// limitations under the License.

#include "spvc_private.h"

shaderc_spvc_context_t shaderc_spvc_context_create() {
  return new (std::nothrow) shaderc_spvc_context;
}

shaderc_spvc_compiler_t shaderc_spvc_compiler_initialize(void) {
  return shaderc_spvc_context_create();
}

void shaderc_spvc_context_destroy(shaderc_spvc_context_t context) {
  if (context) delete context;
}

void shaderc_spvc_compiler_release(shaderc_spvc_compiler_t compiler) {
  shaderc_spvc_context_destroy(compiler);
}

const char* shaderc_spvc_context_get_messages(
    const shaderc_spvc_context_t context) {
  return context->messages.c_str();
}

shaderc_spvc_compile_options_t shaderc_spvc_compile_options_create() {
  shaderc_spvc_compile_options_t options =
      new (std::nothrow) shaderc_spvc_compile_options;
  if (options) {
    options->glsl.version = 0;
  }
  return options;
}

shaderc_spvc_compile_options_t shaderc_spvc_compile_options_clone(
    shaderc_spvc_compile_options_t options) {
  if (options) return new (std::nothrow) shaderc_spvc_compile_options(*options);
  return shaderc_spvc_compile_options_create();
}

void shaderc_spvc_compile_options_destroy(
    shaderc_spvc_compile_options_t options) {
  if (options) delete options;
}

void shaderc_spvc_compile_options_set_source_env(
    shaderc_spvc_compile_options_t options, shaderc_target_env env,
    shaderc_env_version version) {
  options->source_env = spvc_private::get_spv_target_env(env, version);
}

void shaderc_spvc_compile_options_set_target_env(
    shaderc_spvc_compile_options_t options, shaderc_target_env env,
    shaderc_env_version version) {
  options->target_env = spvc_private::get_spv_target_env(env, version);
}

void shaderc_spvc_compile_options_set_entry_point(
    shaderc_spvc_compile_options_t options, const char* entry_point) {
  options->entry_point = entry_point;
}

void shaderc_spvc_compile_options_set_remove_unused_variables(
    shaderc_spvc_compile_options_t options, bool b) {
  options->remove_unused_variables = b;
}

void shaderc_spvc_compile_options_set_robust_buffer_access_pass(
    shaderc_spvc_compile_options_t options, bool b) {
  options->robust_buffer_access_pass = b;
}

void shaderc_spvc_compile_options_set_emit_line_directives(
  shaderc_spvc_compile_options_t options, bool b){
  options->glsl.emit_line_directives = b;
}

void shaderc_spvc_compile_options_set_vulkan_semantics(
    shaderc_spvc_compile_options_t options, bool b) {
  options->glsl.vulkan_semantics = b;
}

void shaderc_spvc_compile_options_set_separate_shader_objects(
    shaderc_spvc_compile_options_t options, bool b) {
  options->glsl.separate_shader_objects = b;
}

void shaderc_spvc_compile_options_set_flatten_ubo(
    shaderc_spvc_compile_options_t options, bool b) {
  options->flatten_ubo = b;
}

void shaderc_spvc_compile_options_set_glsl_language_version(
    shaderc_spvc_compile_options_t options, uint32_t version) {
  options->glsl.version = version;
}

void shaderc_spvc_compile_options_set_flatten_multidimensional_arrays(
    shaderc_spvc_compile_options_t options, bool b) {
  options->glsl.flatten_multidimensional_arrays = b;
}

void shaderc_spvc_compile_options_set_es(shaderc_spvc_compile_options_t options,
                                         bool b) {
  options->forced_es_setting = b;
  options->force_es = true;
}

void shaderc_spvc_compile_options_set_glsl_emit_push_constant_as_ubo(
    shaderc_spvc_compile_options_t options, bool b) {
  options->glsl.emit_push_constant_as_uniform_buffer = b;
}

void shaderc_spvc_compile_options_set_msl_language_version(
    shaderc_spvc_compile_options_t options, uint32_t version) {
  options->msl.msl_version = version;
}

void shaderc_spvc_compile_options_set_msl_swizzle_texture_samples(
    shaderc_spvc_compile_options_t options, bool b) {
  options->msl.swizzle_texture_samples = b;
}

void shaderc_spvc_compile_options_set_msl_platform(
    shaderc_spvc_compile_options_t options,
    shaderc_spvc_msl_platform platform) {
  switch (platform) {
    case shaderc_spvc_msl_platform_ios:
      options->msl.platform = spirv_cross::CompilerMSL::Options::iOS;
    break;
    case shaderc_spvc_msl_platform_macos:
      options->msl.platform = spirv_cross::CompilerMSL::Options::macOS;
    break;
  }
}

void shaderc_spvc_compile_options_set_msl_pad_fragment_output(
    shaderc_spvc_compile_options_t options, bool b) {
  options->msl.pad_fragment_output_components = b;
}

void shaderc_spvc_compile_options_set_msl_capture(
    shaderc_spvc_compile_options_t options, bool b) {
  options->msl.capture_output_to_buffer = b;
}

void shaderc_spvc_compile_options_set_msl_domain_lower_left(
    shaderc_spvc_compile_options_t options, bool b) {
  options->msl.tess_domain_origin_lower_left = b;
}

void shaderc_spvc_compile_options_set_msl_argument_buffers(
    shaderc_spvc_compile_options_t options, bool b) {
  options->msl.argument_buffers = b;
}

void shaderc_spvc_compile_options_set_msl_discrete_descriptor_sets(
    shaderc_spvc_compile_options_t options, const uint32_t* descriptors,
    size_t num_descriptors) {
  options->msl_discrete_descriptor_sets.resize(num_descriptors);
  std::copy_n(descriptors, num_descriptors,
              options->msl_discrete_descriptor_sets.begin());
}

void shaderc_spvc_compile_options_set_hlsl_shader_model(
    shaderc_spvc_compile_options_t options, uint32_t model) {
  options->hlsl.shader_model = model;
}

void shaderc_spvc_compile_options_set_hlsl_point_size_compat(
    shaderc_spvc_compile_options_t options, bool b) {
  options->hlsl.point_size_compat = b;
}

void shaderc_spvc_compile_options_set_hlsl_point_coord_compat(
    shaderc_spvc_compile_options_t options, bool b) {
  options->hlsl.point_coord_compat = b;
}

void shaderc_spvc_compile_options_set_fixup_clipspace(
    shaderc_spvc_compile_options_t options, bool b) {
  options->glsl.vertex.fixup_clipspace = b;
}

void shaderc_spvc_compile_options_set_flip_vert_y(
    shaderc_spvc_compile_options_t options, bool b) {
  options->glsl.vertex.flip_vert_y = b;
}

void shaderc_spvc_compile_options_set_validate(
    shaderc_spvc_compile_options_t options, bool b) {
  options->validate = b;
}

void shaderc_spvc_compile_options_set_optimize(
    shaderc_spvc_compile_options_t options, bool b) {
  options->optimize = b;
}

size_t shaderc_spvc_compile_options_set_for_fuzzing(
    shaderc_spvc_compile_options_t options, const uint8_t* data, size_t size) {
  if (!data || size < sizeof(*options)) return 0;

  memcpy(static_cast<void*>(options), data, sizeof(*options));
  return sizeof(*options);
}

<<<<<<< HEAD
shaderc_compilation_status shaderc_spvc_compile_into_glsl(
=======
shaderc_spvc_context_t shaderc_spvc_context_create() {
  return new (std::nothrow) shaderc_spvc_context;
}

void shaderc_spvc_context_destroy(shaderc_spvc_context_t context) {
  if (context) delete context;
}

shaderc_spvc_compilation_result_t shaderc_spvc_compile_into_glsl(
>>>>>>> f7e05c73
    const shaderc_spvc_context_t context, const uint32_t* source,
    size_t source_len, shaderc_spvc_compile_options_t options,
    shaderc_spvc_compilation_result_t result) {
  if (!context) return shaderc_compilation_status_configuration_error;
  if (!result) {
    context->messages.append("NULL result provided");
    return shaderc_compilation_status_null_result_object;
  }

  std::vector<uint32_t> intermediate_source;
  shaderc_compilation_status status =
      spvc_private::validate_and_translate_spirv(context, source, source_len,
                                                 options, &intermediate_source);
  if (status != shaderc_compilation_status_success) return status;

  status = spvc_private::generate_glsl_shader(
      context, intermediate_source.data(), intermediate_source.size(), options,
      result);
  if (status != shaderc_compilation_status_success) {
    context->messages.append(
        "Generation of GLSL from transformed source failed.\n");
    return status;
  }

  return shaderc_compilation_status_success;
}

shaderc_compilation_status shaderc_spvc_compile_into_hlsl(
    const shaderc_spvc_context_t context, const uint32_t* source,
    size_t source_len, shaderc_spvc_compile_options_t options,
    shaderc_spvc_compilation_result_t result) {
  if (!context) return shaderc_compilation_status_configuration_error;
  if (!result) {
    context->messages.append("NULL result provided");
    return shaderc_compilation_status_null_result_object;
  }

  std::vector<uint32_t> intermediate_source;
  shaderc_compilation_status status =
      spvc_private::validate_and_translate_spirv(context, source, source_len,
                                                 options, &intermediate_source);
  if (status != shaderc_compilation_status_success) return status;

  status = spvc_private::generate_hlsl_shader(
      context, intermediate_source.data(), intermediate_source.size(), options,
      result);
  if (status != shaderc_compilation_status_success) {
    context->messages.append(
        "Generation of HLSL from transformed source failed.\n");
    return status;
  }

  return shaderc_compilation_status_success;
}

shaderc_compilation_status shaderc_spvc_compile_into_msl(
    const shaderc_spvc_context_t context, const uint32_t* source,
    size_t source_len, shaderc_spvc_compile_options_t options,
    shaderc_spvc_compilation_result_t result) {
  if (!context) return shaderc_compilation_status_configuration_error;
  if (!result) {
    context->messages.append("NULL result provided");
    return shaderc_compilation_status_null_result_object;
  }

  std::vector<uint32_t> intermediate_source;
  shaderc_compilation_status status =
      spvc_private::validate_and_translate_spirv(context, source, source_len,
                                                 options, &intermediate_source);
  if (status != shaderc_compilation_status_success) return status;

  status = spvc_private::generate_msl_shader(
      context, intermediate_source.data(), intermediate_source.size(), options,
      result);
  if (status != shaderc_compilation_status_success) {
    context->messages.append(
        "Generation of MSL from transformed source failed.\n");
    return status;
  }

  return shaderc_compilation_status_success;
}

shaderc_compilation_status shaderc_spvc_compile_into_vulkan(
    const shaderc_spvc_context_t context, const uint32_t* source,
    size_t source_len, shaderc_spvc_compile_options_t options,
    shaderc_spvc_compilation_result_t result) {
  if (!context) return shaderc_compilation_status_configuration_error;
  if (!result) {
    context->messages.append("NULL result provided");
    return shaderc_compilation_status_null_result_object;
  }

  if (options->target_env != SPV_ENV_VULKAN_1_1 &&
      options->target_env != SPV_ENV_VULKAN_1_0 &&
      options->target_env != SPV_ENV_VULKAN_1_1_SPIRV_1_4) {
    context->messages.append(
        "Attempted to compile to Vulkan, but specified non-Vulkan target "
        "environment.\n");
    return shaderc_compilation_status_configuration_error;
  }

  shaderc_compilation_status status =
      spvc_private::validate_and_translate_spirv(
          context, source, source_len, options, &result->binary_output);
  if (status != shaderc_compilation_status_success) return status;

  // No actual generation since output for this compile method is the binary
  // SPIR-V, but need to produce a compiler so that reflection can be performed
  status = spvc_private::generate_vulkan_shader(
      context, result->binary_output.data(), result->binary_output.size(),
      options, result);
  if (status != shaderc_compilation_status_success) {
    context->messages.append(
        "Unable to generate compiler for reflection of Vulkan shader.\n");
    return status;
  }

  return shaderc_compilation_status_success;
}

shaderc_spvc_compilation_result_t shaderc_spvc_result_create() {
  return new (std::nothrow) shaderc_spvc_compilation_result;
}

void shaderc_spvc_result_destroy(shaderc_spvc_compilation_result_t result) {
  if (result) delete result;
}

void shaderc_spvc_result_release(shaderc_spvc_compilation_result_t result) {
  shaderc_spvc_result_destroy(result);
}

shaderc_compilation_status shaderc_spvc_result_get_status(
    const shaderc_spvc_compilation_result_t) {
  return shaderc_compilation_status_success;
}

const char* shaderc_spvc_result_get_messages(
    const shaderc_spvc_compilation_result_t result) {
  return "";
}

const char* shaderc_spvc_result_get_string_output(
    const shaderc_spvc_compilation_result_t result) {
  return result->string_output.c_str();
}

<<<<<<< HEAD
const uint32_t* shaderc_spvc_result_get_binary_output(
    const shaderc_spvc_compilation_result_t result) {
  return result->binary_output.data();
}

uint32_t shaderc_spvc_result_get_binary_length(
    const shaderc_spvc_compilation_result_t result) {
  return result->binary_output.size();
=======
void shaderc_spvc_result_destroy(shaderc_spvc_compilation_result_t result) {
  if (result) delete result;
>>>>>>> f7e05c73
}<|MERGE_RESOLUTION|>--- conflicted
+++ resolved
@@ -18,16 +18,8 @@
   return new (std::nothrow) shaderc_spvc_context;
 }
 
-shaderc_spvc_compiler_t shaderc_spvc_compiler_initialize(void) {
-  return shaderc_spvc_context_create();
-}
-
 void shaderc_spvc_context_destroy(shaderc_spvc_context_t context) {
   if (context) delete context;
-}
-
-void shaderc_spvc_compiler_release(shaderc_spvc_compiler_t compiler) {
-  shaderc_spvc_context_destroy(compiler);
 }
 
 const char* shaderc_spvc_context_get_messages(
@@ -217,19 +209,7 @@
   return sizeof(*options);
 }
 
-<<<<<<< HEAD
 shaderc_compilation_status shaderc_spvc_compile_into_glsl(
-=======
-shaderc_spvc_context_t shaderc_spvc_context_create() {
-  return new (std::nothrow) shaderc_spvc_context;
-}
-
-void shaderc_spvc_context_destroy(shaderc_spvc_context_t context) {
-  if (context) delete context;
-}
-
-shaderc_spvc_compilation_result_t shaderc_spvc_compile_into_glsl(
->>>>>>> f7e05c73
     const shaderc_spvc_context_t context, const uint32_t* source,
     size_t source_len, shaderc_spvc_compile_options_t options,
     shaderc_spvc_compilation_result_t result) {
@@ -359,10 +339,6 @@
   if (result) delete result;
 }
 
-void shaderc_spvc_result_release(shaderc_spvc_compilation_result_t result) {
-  shaderc_spvc_result_destroy(result);
-}
-
 shaderc_compilation_status shaderc_spvc_result_get_status(
     const shaderc_spvc_compilation_result_t) {
   return shaderc_compilation_status_success;
@@ -378,7 +354,6 @@
   return result->string_output.c_str();
 }
 
-<<<<<<< HEAD
 const uint32_t* shaderc_spvc_result_get_binary_output(
     const shaderc_spvc_compilation_result_t result) {
   return result->binary_output.data();
@@ -387,8 +362,4 @@
 uint32_t shaderc_spvc_result_get_binary_length(
     const shaderc_spvc_compilation_result_t result) {
   return result->binary_output.size();
-=======
-void shaderc_spvc_result_destroy(shaderc_spvc_compilation_result_t result) {
-  if (result) delete result;
->>>>>>> f7e05c73
 }