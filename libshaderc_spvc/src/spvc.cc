// Copyright 2018 The Shaderc Authors. All rights reserved.
//
// Licensed under the Apache License, Version 2.0 (the "License");
// you may not use this file except in compliance with the License.
// You may obtain a copy of the License at
//
//     http://www.apache.org/licenses/LICENSE-2.0
//
// Unless required by applicable law or agreed to in writing, software
// distributed under the License is distributed on an "AS IS" BASIS,
// WITHOUT WARRANTIES OR CONDITIONS OF ANY KIND, either express or implied.
// See the License for the specific language governing permissions and
// limitations under the License.

#include "shaderc/spvc.h"

#include "libshaderc_util/exceptions.h"
#include "spirv-cross/spirv_glsl.hpp"
#include "spirv-cross/spirv_hlsl.hpp"
#include "spirv-cross/spirv_msl.hpp"
#include "spirv-tools/libspirv.hpp"
#include "spirv-tools/optimizer.hpp"

// GLSL version produced when none specified nor detected from source.
#define DEFAULT_GLSL_VERSION 450

struct shaderc_spvc_compiler {};

// Described in spvc.h.
struct shaderc_spvc_compilation_result {
  std::string output;
  std::string messages;
  shaderc_compilation_status status =
      shaderc_compilation_status_null_result_object;
};

struct shaderc_spvc_compile_options {
  bool validate = true;
  bool remove_unused_variables = false;
  bool robust_buffer_access_pass = false;
  bool flatten_ubo = false;
  bool force_es = false;
  bool forced_es_setting = false;
  std::string entry_point;
  spv_target_env source_env = SPV_ENV_VULKAN_1_0;
  spv_target_env target_env = SPV_ENV_VULKAN_1_0;
  std::vector<uint32_t> msl_discrete_descriptor_sets;
  spirv_cross::CompilerGLSL::Options glsl;
  spirv_cross::CompilerHLSL::Options hlsl;
  spirv_cross::CompilerMSL::Options msl;
};

namespace {

spv_target_env get_spv_target_env(shaderc_target_env env,
                                  shaderc_env_version version) {
  switch (env) {
    case shaderc_target_env_opengl:
    case shaderc_target_env_opengl_compat:
      switch (version) {
        case shaderc_env_version_opengl_4_5:
          return SPV_ENV_OPENGL_4_5;
        default:
          break;
      }
      break;
    case shaderc_target_env_vulkan:
      switch (version) {
        case shaderc_env_version_vulkan_1_0:
          return SPV_ENV_VULKAN_1_0;
        case shaderc_env_version_vulkan_1_1:
          return SPV_ENV_VULKAN_1_1;
        default:
          break;
      }
      break;
    case shaderc_target_env_webgpu:
      return SPV_ENV_WEBGPU_0;
    default:
      break;
  }
  return SPV_ENV_VULKAN_1_0;
}

void consume_spirv_tools_message(shaderc_spvc_compilation_result* result,
                                 spv_message_level_t level, const char* src,
                                 const spv_position_t& pos,
                                 const char* message) {
  result->messages.append(message);
  result->messages.append("\n");
}

// Test whether or not the given SPIR-V binary is valid for the specific
// environment. Invoke spirv-val to perform this operation.
shaderc_spvc_compilation_result_t validate_spirv(
    spv_target_env env, const uint32_t* source, size_t source_len,
    shaderc_spvc_compilation_result_t result) {
  spvtools::SpirvTools tools(env);
  if (!tools.IsValid()) {
    result->messages.append("Could not initialize SPIRV-Tools.\n");
    result->status = shaderc_compilation_status_internal_error;
    return result;
  }

  tools.SetMessageConsumer(std::bind(
      consume_spirv_tools_message, result, std::placeholders::_1,
      std::placeholders::_2, std::placeholders::_3, std::placeholders::_4));

  if (!tools.Validate(source, source_len, spvtools::ValidatorOptions())) {
    result->messages.append("Validation of shader failed.\n");
    result->status = shaderc_compilation_status_validation_error;
    return result;
  }
  return result;
}

// Convert SPIR-V from one environment to another, if there is a known
// conversion. If the origin and destination environments are the same, then
// the binary is just copied to the output buffer. Invokes spirv-opt to perform
// the actual translation.
shaderc_spvc_compilation_result_t translate_spirv(
    spv_target_env source_env, spv_target_env target_env,
    const uint32_t* source, size_t source_len, std::vector<uint32_t>* target,
    shaderc_spvc_compilation_result_t result) {
  if (!target) {
    result->messages.append("null provided for translation destination.\n");
    result->status = shaderc_compilation_status_transformation_error;
    return result;
  }

  if (source_env == target_env) {
    target->resize(source_len);
    memcpy(target->data(), source, source_len * sizeof(uint32_t));
    return result;
  }

  spvtools::Optimizer opt(target_env);
  opt.SetMessageConsumer(std::bind(
      consume_spirv_tools_message, result, std::placeholders::_1,
      std::placeholders::_2, std::placeholders::_3, std::placeholders::_4));

  if (source_env == SPV_ENV_WEBGPU_0 && target_env == SPV_ENV_VULKAN_1_1) {
    opt.RegisterWebGPUToVulkanPasses();
  } else if (source_env == SPV_ENV_VULKAN_1_1 &&
             target_env == SPV_ENV_WEBGPU_0) {
    opt.RegisterVulkanToWebGPUPasses();
  } else {
    result->messages.append(
        "No defined transformation between source and "
        "target execution environments.\n");
    result->status = shaderc_compilation_status_transformation_error;
    return result;
  }

  if (!opt.Run(source, source_len, target)) {
    result->messages.append(
        "Transformations between source and target "
        "execution environments failed.\n");
    result->status = shaderc_compilation_status_transformation_error;
    return result;
  }

  return result;
}

// Execute the validation and translate steps. Specifically validates the input,
// transforms it, then validates the transformed input. All of these steps are
// only done if needed.
shaderc_spvc_compilation_result_t validate_and_translate_spirv(
    const uint32_t* source, size_t source_len,
    shaderc_spvc_compile_options_t options, std::vector<uint32_t>* target,
    shaderc_spvc_compilation_result_t result) {
  if (options->validate) {
    result = validate_spirv(options->source_env, source, source_len, result);
    if (result->status != shaderc_compilation_status_success) {
      result->messages.append("Validation of input source failed.\n");
      return result;
    }
  }

  result = translate_spirv(options->source_env, options->target_env, source,
                           source_len, target, result);
  if (result->status != shaderc_compilation_status_success) return result;
  if (options->validate && (options->source_env != options->target_env)) {
    // Re-run validation on input if actually transformed.
    result = validate_spirv(options->target_env, target->data(), target->size(),
                            result);
    if (result->status != shaderc_compilation_status_success) {
      result->messages.append("Validation of transformed source failed.\n");
      return result;
    }
  }

  return result;
}

// Given a configured compiler run it to generate a shader. Does all of the
// required trapping to handle if the compile fails.
shaderc_spvc_compilation_result_t generate_shader(
    spirv_cross::Compiler* compiler, shaderc_spvc_compilation_result_t result) {
  TRY_IF_EXCEPTIONS_ENABLED {
    result->output = compiler->compile();
    // An exception during compiling would crash (if exceptions off) or jump to
    // the catch block (if exceptions on) so if we're here we know the compile
    // worked.
    result->status = shaderc_compilation_status_success;
  }
  CATCH_IF_EXCEPTIONS_ENABLED(...) {
    result->status = shaderc_compilation_status_compilation_error;
  }
  return result;
}

// Given a Vulkan SPIR-V shader and set of options generate a GLSL shader.
// Handles correctly setting up the SPIRV-Cross compiler based on the options
// and then envoking it.
shaderc_spvc_compilation_result_t generate_glsl_shader(
    const uint32_t* source, size_t source_len,
    shaderc_spvc_compile_options_t options,
    shaderc_spvc_compilation_result_t result) {
  std::unique_ptr<spirv_cross::CompilerGLSL> compiler(
      new (std::nothrow) spirv_cross::CompilerGLSL(source, source_len));
  if (!compiler) {
    result->messages.append(
        "Unable to initialize SPIRV-Cross GLSL compiler.\n");
    result->status = shaderc_compilation_status_compilation_error;
    return result;
  }

  if (options->glsl.version == 0) {
    // no version requested, was one detected in source?
    options->glsl.version = compiler->get_common_options().version;
    if (options->glsl.version == 0) {
      // no version detected in source, use default
      options->glsl.version = DEFAULT_GLSL_VERSION;
    } else {
      // version detected implies ES also detected
      options->glsl.es = compiler->get_common_options().es;
    }
  }

  // Override detected setting, if any.
  if (options->force_es) options->glsl.es = options->forced_es_setting;

  auto entry_points = compiler->get_entry_points_and_stages();
  spv::ExecutionModel model = spv::ExecutionModelMax;
  if (!options->entry_point.empty()) {
    // Make sure there is just one entry point with this name, or the stage is
    // ambiguous.
    uint32_t stage_count = 0;
    for (auto& e : entry_points) {
      if (e.name == options->entry_point) {
        stage_count++;
        model = e.execution_model;
      }
    }

    if (stage_count != 1) {
      result->status = shaderc_compilation_status_compilation_error;
      if (stage_count == 0) {
        result->messages.append("There is no entry point with name: " +
                                options->entry_point);
      } else {
        result->messages.append(
            "There is more than one entry point with name: " +
            options->entry_point + ". Use --stage.");
      }
      return result;
    }
  }

  if (!options->entry_point.empty()) {
    compiler->set_entry_point(options->entry_point, model);
  }

  if (!options->glsl.vulkan_semantics) {
    uint32_t sampler = compiler->build_dummy_sampler_for_combined_images();
    if (sampler) {
      // Set some defaults to make validation happy.
      compiler->set_decoration(sampler, spv::DecorationDescriptorSet, 0);
      compiler->set_decoration(sampler, spv::DecorationBinding, 0);
    }
  }

  spirv_cross::ShaderResources res;
  if (options->remove_unused_variables) {
    auto active = compiler->get_active_interface_variables();
    res = compiler->get_shader_resources(active);
    compiler->set_enabled_interface_variables(move(active));
  } else {
    res = compiler->get_shader_resources();
  }

  if (options->flatten_ubo) {
    for (auto& ubo : res.uniform_buffers)
      compiler->flatten_buffer_block(ubo.id);
    for (auto& ubo : res.push_constant_buffers)
      compiler->flatten_buffer_block(ubo.id);
  }

  if (!options->glsl.vulkan_semantics) {
    compiler->build_combined_image_samplers();

    // if (args.combined_samplers_inherit_bindings)
    //  spirv_cross_util::inherit_combined_sampler_bindings(*compiler);

    // Give the remapped combined samplers new names.
    for (auto& remap : compiler->get_combined_image_samplers()) {
      compiler->set_name(
          remap.combined_id,
          spirv_cross::join("SPIRV_Cross_Combined",
                            compiler->get_name(remap.image_id),
                            compiler->get_name(remap.sampler_id)));
    }
  }

  compiler->set_common_options(options->glsl);

  result = generate_shader(compiler.get(), result);
  if (result->status != shaderc_compilation_status_success) {
    result->messages.append("Compilation failed.  Partial source:\n");
    result->messages.append(compiler->get_partial_source());
  }

  return result;
}

// Given a Vulkan SPIR-V shader and set of options generate a HLSL shader.
// Handles correctly setting up the SPIRV-Cross compiler based on the options
// and then envoking it.
shaderc_spvc_compilation_result_t generate_hlsl_shader(
    const uint32_t* source, size_t source_len,
    shaderc_spvc_compile_options_t options,
    shaderc_spvc_compilation_result_t result) {
  std::unique_ptr<spirv_cross::CompilerHLSL> compiler(
      new (std::nothrow) spirv_cross::CompilerHLSL(source, source_len));
  if (!compiler) {
    result->messages.append(
        "Unable to initialize SPIRV-Cross HLSL compiler.\n");
    result->status = shaderc_compilation_status_compilation_error;
    return result;
  }

  compiler->set_common_options(options->glsl);
  compiler->set_hlsl_options(options->hlsl);

  result = generate_shader(compiler.get(), result);
  if (result->status != shaderc_compilation_status_success) {
    result->messages.append("Compilation failed.  Partial source:\n");
    result->messages.append(compiler->get_partial_source());
  }

  return result;
}

// Given a Vulkan SPIR-V shader and set of options generate a MSL shader.
// Handles correctly setting up the SPIRV-Cross compiler based on the options
// and then envoking it.
shaderc_spvc_compilation_result_t generate_msl_shader(
    const uint32_t* source, size_t source_len,
    shaderc_spvc_compile_options_t options,
    shaderc_spvc_compilation_result_t result) {
  std::unique_ptr<spirv_cross::CompilerMSL> compiler(
      new (std::nothrow) spirv_cross::CompilerMSL(source, source_len));
  if (!compiler) {
    result->messages.append("Unable to initialize SPIRV-Cross MSL compiler.\n");
    result->status = shaderc_compilation_status_compilation_error;
    return result;
  }

  compiler->set_common_options(options->glsl);
  compiler->set_msl_options(options->msl);
  for (auto i : options->msl_discrete_descriptor_sets)
    compiler->add_discrete_descriptor_set(i);

  result = generate_shader(compiler.get(), result);
  if (result->status != shaderc_compilation_status_success) {
    result->messages.append("Compilation failed.  Partial source:\n");
    result->messages.append(compiler->get_partial_source());
  }

  return result;
}

}  // namespace

shaderc_spvc_compile_options_t shaderc_spvc_compile_options_initialize() {
  shaderc_spvc_compile_options_t options =
      new (std::nothrow) shaderc_spvc_compile_options;
  if (options) {
    options->glsl.version = 0;
  }
  return options;
}

shaderc_spvc_compile_options_t shaderc_spvc_compile_options_clone(
    shaderc_spvc_compile_options_t options) {
  if (options) return new (std::nothrow) shaderc_spvc_compile_options(*options);
  return shaderc_spvc_compile_options_initialize();
}

void shaderc_spvc_compile_options_release(
    shaderc_spvc_compile_options_t options) {
  delete options;
}

void shaderc_spvc_compile_options_set_source_env(
    shaderc_spvc_compile_options_t options, shaderc_target_env env,
    shaderc_env_version version) {
  options->source_env = get_spv_target_env(env, version);
}

void shaderc_spvc_compile_options_set_target_env(
    shaderc_spvc_compile_options_t options, shaderc_target_env env,
    shaderc_env_version version) {
  options->target_env = get_spv_target_env(env, version);
}

void shaderc_spvc_compile_options_set_entry_point(
    shaderc_spvc_compile_options_t options, const char* entry_point) {
  options->entry_point = entry_point;
}

void shaderc_spvc_compile_options_set_remove_unused_variables(
    shaderc_spvc_compile_options_t options, bool b) {
  options->remove_unused_variables = b;
}

void shaderc_spvc_compile_options_set_robust_buffer_access_pass(
    shaderc_spvc_compile_options_t options, bool b) {
  options->robust_buffer_access_pass = b;
}

void shaderc_spvc_compile_options_set_vulkan_semantics(
    shaderc_spvc_compile_options_t options, bool b) {
  options->glsl.vulkan_semantics = b;
}

void shaderc_spvc_compile_options_set_separate_shader_objects(
    shaderc_spvc_compile_options_t options, bool b) {
  options->glsl.separate_shader_objects = b;
}

void shaderc_spvc_compile_options_set_flatten_ubo(
    shaderc_spvc_compile_options_t options, bool b) {
  options->flatten_ubo = b;
}

void shaderc_spvc_compile_options_set_glsl_language_version(
    shaderc_spvc_compile_options_t options, uint32_t version) {
  options->glsl.version = version;
}

void shaderc_spvc_compile_options_set_flatten_multidimensional_arrays(
    shaderc_spvc_compile_options_t options, bool b) {
  options->glsl.flatten_multidimensional_arrays = b;
}

void shaderc_spvc_compile_options_set_es(shaderc_spvc_compile_options_t options,
                                         bool b) {
  options->forced_es_setting = b;
  options->force_es = true;
}

void shaderc_spvc_compile_options_set_glsl_emit_push_constant_as_ubo(
    shaderc_spvc_compile_options_t options, bool b) {
  options->glsl.emit_push_constant_as_uniform_buffer = b;
}

void shaderc_spvc_compile_options_set_msl_language_version(
    shaderc_spvc_compile_options_t options, uint32_t version) {
  options->msl.msl_version = version;
}

void shaderc_spvc_compile_options_set_msl_swizzle_texture_samples(
    shaderc_spvc_compile_options_t options, bool b) {
  options->msl.swizzle_texture_samples = b;
}

void shaderc_spvc_compile_options_set_msl_platform(
    shaderc_spvc_compile_options_t options,
    shaderc_spvc_msl_platform platform) {
  switch (platform) {
    case shaderc_spvc_msl_platform_ios:
      options->msl.platform = spirv_cross::CompilerMSL::Options::iOS;
    break;
    case shaderc_spvc_msl_platform_macos:
      options->msl.platform = spirv_cross::CompilerMSL::Options::macOS;
    break;
  }
}

void shaderc_spvc_compile_options_set_msl_pad_fragment_output(
    shaderc_spvc_compile_options_t options, bool b) {
  options->msl.pad_fragment_output_components = b;
}

void shaderc_spvc_compile_options_set_msl_capture(
    shaderc_spvc_compile_options_t options, bool b) {
  options->msl.capture_output_to_buffer = b;
}

void shaderc_spvc_compile_options_set_msl_domain_lower_left(
    shaderc_spvc_compile_options_t options, bool b) {
  options->msl.tess_domain_origin_lower_left = b;
}

void shaderc_spvc_compile_options_set_msl_argument_buffers(
    shaderc_spvc_compile_options_t options, bool b) {
  options->msl.argument_buffers = b;
}

void shaderc_spvc_compile_options_set_msl_discrete_descriptor_sets(
    shaderc_spvc_compile_options_t options, const uint32_t* descriptors,
    size_t num_descriptors) {
  options->msl_discrete_descriptor_sets.resize(num_descriptors);
  std::copy_n(descriptors, num_descriptors,
              options->msl_discrete_descriptor_sets.begin());
}

void shaderc_spvc_compile_options_set_hlsl_shader_model(
    shaderc_spvc_compile_options_t options, uint32_t model) {
  options->hlsl.shader_model = model;
}

void shaderc_spvc_compile_options_set_hlsl_point_size_compat(
    shaderc_spvc_compile_options_t options, bool b) {
  options->hlsl.point_size_compat = b;
}

void shaderc_spvc_compile_options_set_hlsl_point_coord_compat(
    shaderc_spvc_compile_options_t options, bool b) {
  options->hlsl.point_coord_compat = b;
}

void shaderc_spvc_compile_options_set_fixup_clipspace(
    shaderc_spvc_compile_options_t options, bool b) {
  options->glsl.vertex.fixup_clipspace = b;
}

void shaderc_spvc_compile_options_set_flip_vert_y(
    shaderc_spvc_compile_options_t options, bool b) {
  options->glsl.vertex.flip_vert_y = b;
}

void shaderc_spvc_compile_options_set_validate(
    shaderc_spvc_compile_options_t options, bool b) {
  options->validate = b;
}

size_t shaderc_spvc_compile_options_set_for_fuzzing(
    shaderc_spvc_compile_options_t options, const uint8_t* data, size_t size) {
  if (!data || size < sizeof(*options)) return 0;

  memcpy(static_cast<void*>(options), data, sizeof(*options));
  return sizeof(*options);
}

shaderc_spvc_compiler_t shaderc_spvc_compiler_initialize() {
  return new (std::nothrow) shaderc_spvc_compiler;
}

void shaderc_spvc_compiler_release(shaderc_spvc_compiler_t compiler) {
  delete compiler;
}

shaderc_spvc_compilation_result_t shaderc_spvc_compile_into_glsl(
    const shaderc_spvc_compiler_t, const uint32_t* source, size_t source_len,
    shaderc_spvc_compile_options_t options) {
  auto* result = new (std::nothrow) shaderc_spvc_compilation_result;
  if (!result) return nullptr;
  result->status = shaderc_compilation_status_success;

  std::vector<uint32_t> intermediate_source;
<<<<<<< HEAD
  result = validate_and_translate_spirv(source, source_len, options,
                                        &intermediate_source, result);
  if (result->status != shaderc_compilation_status_success) {
    return result;
=======
  if (options->source_env != options->target_env) {
    spvtools::Optimizer opt(options->target_env);
    opt.SetMessageConsumer(std::bind(
        consume_spirv_tools_message, result, std::placeholders::_1,
        std::placeholders::_2, std::placeholders::_3, std::placeholders::_4));

    if(options->robust_buffer_access_pass){
      spvtools::CreateGraphicsRobustAccessPass();
    }

    if (options->source_env == SPV_ENV_WEBGPU_0 &&
        options->target_env == SPV_ENV_VULKAN_1_1) {
      opt.RegisterWebGPUToVulkanPasses();
    } else if (options->source_env == SPV_ENV_VULKAN_1_1 &&
               options->target_env == SPV_ENV_WEBGPU_0) {
      opt.RegisterVulkanToWebGPUPasses();
    } else {
      result->messages.append(
          "No defined transformation between source and "
          "target execution environments.");
      result->messages.append("\n");
      result->status = shaderc_compilation_status_transformation_error;
      return result;
    }

    if (!opt.Run(source, source_len, &intermediate_source)) {
      result->messages.append(
          "Transformations between source and target "
          "execution environments failed.");
      result->messages.append("\n");
      result->status = shaderc_compilation_status_transformation_error;
      return result;
    }

    if (options->validate) {
      spvtools::SpirvTools tools(options->target_env);
      if (!tools.IsValid()) return nullptr;
      tools.SetMessageConsumer(std::bind(
          consume_spirv_tools_message, result, std::placeholders::_1,
          std::placeholders::_2, std::placeholders::_3, std::placeholders::_4));
      if (!tools.Validate(intermediate_source.data(),
                          intermediate_source.size(),
                          spvtools::ValidatorOptions())) {
        result->messages.append("Validation of transformed source failed.");
        result->messages.append("\n");
        result->status = shaderc_compilation_status_validation_error;
        return result;
      }
    }
  } else {
    intermediate_source.resize(source_len);
    memcpy(intermediate_source.data(), source, source_len * sizeof(uint32_t));
>>>>>>> 659a8ea9
  }

  result = generate_glsl_shader(intermediate_source.data(),
                                intermediate_source.size(), options, result);
  if (result->status != shaderc_compilation_status_success) {
    result->messages.append(
        "Generation of GLSL from transformed source failed.\n");
  }

  return result;
}

shaderc_spvc_compilation_result_t shaderc_spvc_compile_into_hlsl(
    const shaderc_spvc_compiler_t, const uint32_t* source, size_t source_len,
    shaderc_spvc_compile_options_t options) {
  auto* result = new (std::nothrow) shaderc_spvc_compilation_result;
  if (!result) return nullptr;
  result->status = shaderc_compilation_status_success;

  std::vector<uint32_t> intermediate_source;
  result = validate_and_translate_spirv(source, source_len, options,
                                        &intermediate_source, result);
  if (result->status != shaderc_compilation_status_success) {
    return result;
  }

  result = generate_hlsl_shader(intermediate_source.data(),
                                intermediate_source.size(), options, result);
  if (result->status != shaderc_compilation_status_success) {
    result->messages.append(
        "Generation of HLSL from transformed source failed.\n");
  }

  return result;
}

shaderc_spvc_compilation_result_t shaderc_spvc_compile_into_msl(
    const shaderc_spvc_compiler_t, const uint32_t* source, size_t source_len,
    shaderc_spvc_compile_options_t options) {
  auto* result = new (std::nothrow) shaderc_spvc_compilation_result;
  if (!result) return nullptr;
  result->status = shaderc_compilation_status_success;

  std::vector<uint32_t> intermediate_source;
  result = validate_and_translate_spirv(source, source_len, options,
                                        &intermediate_source, result);
  if (result->status != shaderc_compilation_status_success) {
    return result;
  }

  result = generate_msl_shader(intermediate_source.data(),
                               intermediate_source.size(), options, result);
  if (result->status != shaderc_compilation_status_success) {
    result->messages.append(
        "Generation of MSL from transformed source failed.\n");
  }

  return result;
}

const char* shaderc_spvc_result_get_output(
    const shaderc_spvc_compilation_result_t result) {
  return result->output.c_str();
}

const char* shaderc_spvc_result_get_messages(
    const shaderc_spvc_compilation_result_t result) {
  return result->messages.c_str();
}

shaderc_compilation_status shaderc_spvc_result_get_status(
    const shaderc_spvc_compilation_result_t result) {
  return result->status;
}

void shaderc_spvc_result_release(shaderc_spvc_compilation_result_t result) {
  delete result;
}<|MERGE_RESOLUTION|>--- conflicted
+++ resolved
@@ -572,65 +572,10 @@
   result->status = shaderc_compilation_status_success;
 
   std::vector<uint32_t> intermediate_source;
-<<<<<<< HEAD
   result = validate_and_translate_spirv(source, source_len, options,
                                         &intermediate_source, result);
   if (result->status != shaderc_compilation_status_success) {
     return result;
-=======
-  if (options->source_env != options->target_env) {
-    spvtools::Optimizer opt(options->target_env);
-    opt.SetMessageConsumer(std::bind(
-        consume_spirv_tools_message, result, std::placeholders::_1,
-        std::placeholders::_2, std::placeholders::_3, std::placeholders::_4));
-
-    if(options->robust_buffer_access_pass){
-      spvtools::CreateGraphicsRobustAccessPass();
-    }
-
-    if (options->source_env == SPV_ENV_WEBGPU_0 &&
-        options->target_env == SPV_ENV_VULKAN_1_1) {
-      opt.RegisterWebGPUToVulkanPasses();
-    } else if (options->source_env == SPV_ENV_VULKAN_1_1 &&
-               options->target_env == SPV_ENV_WEBGPU_0) {
-      opt.RegisterVulkanToWebGPUPasses();
-    } else {
-      result->messages.append(
-          "No defined transformation between source and "
-          "target execution environments.");
-      result->messages.append("\n");
-      result->status = shaderc_compilation_status_transformation_error;
-      return result;
-    }
-
-    if (!opt.Run(source, source_len, &intermediate_source)) {
-      result->messages.append(
-          "Transformations between source and target "
-          "execution environments failed.");
-      result->messages.append("\n");
-      result->status = shaderc_compilation_status_transformation_error;
-      return result;
-    }
-
-    if (options->validate) {
-      spvtools::SpirvTools tools(options->target_env);
-      if (!tools.IsValid()) return nullptr;
-      tools.SetMessageConsumer(std::bind(
-          consume_spirv_tools_message, result, std::placeholders::_1,
-          std::placeholders::_2, std::placeholders::_3, std::placeholders::_4));
-      if (!tools.Validate(intermediate_source.data(),
-                          intermediate_source.size(),
-                          spvtools::ValidatorOptions())) {
-        result->messages.append("Validation of transformed source failed.");
-        result->messages.append("\n");
-        result->status = shaderc_compilation_status_validation_error;
-        return result;
-      }
-    }
-  } else {
-    intermediate_source.resize(source_len);
-    memcpy(intermediate_source.data(), source, source_len * sizeof(uint32_t));
->>>>>>> 659a8ea9
   }
 
   result = generate_glsl_shader(intermediate_source.data(),
